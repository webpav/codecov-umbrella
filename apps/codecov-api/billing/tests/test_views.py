--- conflicted
+++ resolved
@@ -355,7 +355,6 @@
         assert self.owner.plan_user_count == 0
         assert self.owner.plan_auto_activate == False
 
-<<<<<<< HEAD
     def test_customer_subscription_updated_does_nothing_if_there_is_a_schedule(self):
         self.owner.plan = "users-pr-inappy"
         self.owner.plan_user_count = 10
@@ -385,9 +384,7 @@
         assert self.owner.plan_auto_activate == False
 
     @patch("codecov_auth.models.Owner.set_free_plan")
-=======
     @patch("codecov_auth.models.Owner.set_basic_plan")
->>>>>>> f052891d
     def test_customer_subscription_updated_sets_free_and_deactivates_all_repos_if_incomplete_expired(
         self, set_basic_plan_mock
     ):
