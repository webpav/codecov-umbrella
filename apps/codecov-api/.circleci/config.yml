--- conflicted
+++ resolved
@@ -63,13 +63,6 @@
     - run:
         name: codecov
         command: |
-<<<<<<< HEAD
-          apk add wget
-          wget https://github.com/codecov/uploader/releases/download/v0.1.0_758/codecov-linux
-          chmod +x codecov-linux 
-          bash -c "./codecov-linux -t -t a3f4746b-4e57-4fc6-90ee-b4007979c0d2 -F unit"
-          
-=======
           apk add bash curl
           bash -c "bash <(curl -s https://codecov.io/bash) -t fcd1b412-6063-486f-bdb3-5f73f77fa1d6 -F unit"
     - run:
@@ -113,7 +106,6 @@
         command: |
           make -f Makefile.circle production
 
->>>>>>> 1ef18a4e
   deploy:
     executor: codecov-deploy
     steps:
