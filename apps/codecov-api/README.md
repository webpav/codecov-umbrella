--- conflicted
+++ resolved
@@ -15,16 +15,7 @@
 
 `requirements.txt` is used in the base image. If you make changes to `requirements.txt` you will need to rebuild.
 
-<<<<<<< HEAD
-### Testing
-
-The easiest way to run tests (that doesn't require installing postgres and other dependencies) is to run inside of docker:
-
-    docker-compose up
-    docker exec -it codecov-api_api_1 pytest
-=======
 ### Running Standalone
->>>>>>> d7525d45
 
 This project contains a `docker-compose.yml` file that is intended to run the api standalone. In this configuration it **does not** share codecov.io's development database; so don't expect parity there. 
 
