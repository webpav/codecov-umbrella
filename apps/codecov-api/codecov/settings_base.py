--- conflicted
+++ resolved
@@ -439,13 +439,11 @@
 
 CANNY_SSO_PRIVATE_TOKEN = get_config("canny", "sso_private_token", default="")
 
-<<<<<<< HEAD
+SENTRY_JWT_SHARED_SECRET = get_config(
+    "setup", "sentry", "jwt_shared_secret", default=None
+)
+SENTRY_USER_WEBHOOK_URL = get_config("setup", "sentry", "webhook_url", default=None)
+
 # list of repo IDs that will use the new-style report builder
 # TODO: we can eventually get rid of this once it's confirmed working well for many repos
-REPORT_BUILDER_REPO_IDS = get_config("setup", "report_builder", "repo_ids", default=[])
-=======
-SENTRY_JWT_SHARED_SECRET = get_config(
-    "setup", "sentry", "jwt_shared_secret", default=None
-)
-SENTRY_USER_WEBHOOK_URL = get_config("setup", "sentry", "webhook_url", default=None)
->>>>>>> 01ecf30d
+REPORT_BUILDER_REPO_IDS = get_config("setup", "report_builder", "repo_ids", default=[])