import logging
from rest_framework import status
from rest_framework.views import APIView
from rest_framework.permissions import AllowAny
from rest_framework.exceptions import ValidationError
from django.http import HttpResponse
from urllib.parse import parse_qs

<<<<<<< HEAD
from .helpers import (
    parse_params,
    get_global_tokens,
    determine_repo_and_owner_for_upload,
)
=======
from .helpers import parse_params
>>>>>>> 47ae1737

log = logging.getLogger(__name__)


class UploadHandler(APIView):
    permission_classes = [AllowAny]

    def get(self, request, *args, **kwargs):
        return HttpResponse(status=status.HTTP_405_METHOD_NOT_ALLOWED)

    def options(self, request, *args, **kwargs):
        response = HttpResponse()
        response["Accept"] = "text/*"
        response["Access-Control-Allow-Origin"] = "*"
        response["Access-Control-Allow-Method"] = "POST"
        response[
            "Access-Control-Allow-Headers"
        ] = "Origin, Content-Type, Accept, X-User-Agent"

        return response

    def post(self, request, *args, **kwargs):
        # Extract the version
        version = self.kwargs["version"]

        log.info(
            "Received upload request",
            extra=dict(version=version, query_params=self.request.query_params),
        )

        # Set response headers
        response = HttpResponse()
        response["Access-Control-Allow-Origin"] = "*"
        response[
            "Access-Control-Allow-Headers"
        ] = "Origin, Content-Type, Accept, X-User-Agent"

        if version == "v4":
            response["Content-Type"] = "text/plain"
            request.META["HTTP_ACCEPT"] = "text/plain"

        # Parse request parameters
        request_params = {
            **self.request.query_params.dict(),  # query_params is a QueryDict, need to convert to dict to process it properly
            **self.kwargs,
        }
        try:
            upload_params = parse_params(request_params)
        except ValidationError as e:
            log.error(
<<<<<<< HEAD
                "Invalid upload request parameters",
=======
                "Failed to parse upload request params",
>>>>>>> 47ae1737
                extra=dict(request_params=request_params, errors=str(e)),
            )
            response.status_code = status.HTTP_400_BAD_REQUEST
            response.content = "Invalid request parameters"
            return response
<<<<<<< HEAD

        # Try to determine the repository associated with the upload based on the params provided
        try:
            repository, owner = determine_repo_and_owner_for_upload(upload_params)
        except ValidationError as e:
            response.status_code = status.HTTP_400_BAD_REQUEST
            response.content = "Could not determine repo and owner"
            return response
=======
>>>>>>> 47ae1737

        return response<|MERGE_RESOLUTION|>--- conflicted
+++ resolved
@@ -6,15 +6,11 @@
 from django.http import HttpResponse
 from urllib.parse import parse_qs
 
-<<<<<<< HEAD
 from .helpers import (
     parse_params,
     get_global_tokens,
     determine_repo_and_owner_for_upload,
 )
-=======
-from .helpers import parse_params
->>>>>>> 47ae1737
 
 log = logging.getLogger(__name__)
 
@@ -65,17 +61,12 @@
             upload_params = parse_params(request_params)
         except ValidationError as e:
             log.error(
-<<<<<<< HEAD
-                "Invalid upload request parameters",
-=======
                 "Failed to parse upload request params",
->>>>>>> 47ae1737
                 extra=dict(request_params=request_params, errors=str(e)),
             )
             response.status_code = status.HTTP_400_BAD_REQUEST
             response.content = "Invalid request parameters"
             return response
-<<<<<<< HEAD
 
         # Try to determine the repository associated with the upload based on the params provided
         try:
@@ -84,7 +75,5 @@
             response.status_code = status.HTTP_400_BAD_REQUEST
             response.content = "Could not determine repo and owner"
             return response
-=======
->>>>>>> 47ae1737
 
         return response