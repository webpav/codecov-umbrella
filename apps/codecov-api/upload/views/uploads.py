import logging

from django.http import HttpRequest, HttpResponseNotAllowed
from django.utils import timezone
from rest_framework.exceptions import ValidationError
from rest_framework.generics import ListCreateAPIView
from rest_framework.permissions import AllowAny, BasePermission
from shared.metrics import metrics

from codecov_auth.authentication.repo_auth import (
    GlobalTokenAuthentication,
    OrgLevelTokenAuthentication,
    RepositoryLegacyTokenAuthentication,
)
from codecov_auth.models import OrganizationLevelToken, Service
from core.models import Commit, Repository
from reports.models import CommitReport
from services.archive import ArchiveService, MinioEndpoints
from services.redis_configuration import get_redis_connection
from upload.helpers import dispatch_upload_task
from upload.serializers import UploadSerializer
from upload.throttles import UploadsPerCommitThrottle, UploadsPerWindowThrottle
from upload.views.helpers import get_repository_from_string

log = logging.getLogger(__name__)


class CanDoCoverageUploadsPermission(BasePermission):
    def has_permission(self, request, view):
        repository = view.get_repo()
        return (
            request.auth is not None
            and "upload" in request.auth.get_scopes()
            and request.auth.allows_repo(repository)
        )


class UploadViews(ListCreateAPIView):
    serializer_class = UploadSerializer
    permission_classes = [
        CanDoCoverageUploadsPermission,
    ]
    authentication_classes = [
        GlobalTokenAuthentication,
        OrgLevelTokenAuthentication,
        RepositoryLegacyTokenAuthentication,
    ]
    throttle_classes = [UploadsPerCommitThrottle, UploadsPerWindowThrottle]

    def perform_create(self, serializer):
        repository = self.get_repo()
        commit = self.get_commit(repository)
        report = self.get_report(commit)
        archive_service = ArchiveService(repository)
        path = MinioEndpoints.raw.get_path(
            version="v4",
            date=timezone.now().strftime("%Y-%m-%d"),
            repo_hash=archive_service.storage_hash,
            commit_sha=commit.commitid,
            reportid=report.external_id,
        )
        instance = serializer.save(
            storage_path=path,
            report_id=report.id,
            upload_extras={"format_version": "v1"},
        )
        self.trigger_upload_task(repository, commit.commitid, instance)
        metrics.incr("uploads.accepted", 1)
        self.activate_repo(repository)
        return instance

<<<<<<< HEAD
    def list(self, request: HttpRequest, repo: str, commit_sha: str, report_code: str):
=======
    def list(
        self,
        request: HttpRequest,
        service: str,
        repo: str,
        commit_sha: str,
        reportid: str,
    ):
>>>>>>> f5d70716
        return HttpResponseNotAllowed(permitted_methods=["POST"])

    def trigger_upload_task(self, repository, commit_sha, upload):
        redis = get_redis_connection()
        task_arguments = {"commit": commit_sha, "upload_pk": upload.id, "version": "v4"}
        dispatch_upload_task(task_arguments, repository, redis)

    def activate_repo(self, repository):
        # Only update the fields if needed
        if repository.activated and repository.active and not repository.deleted:
            return
        repository.activated = True
        repository.active = True
        repository.deleted = False
        repository.save(update_fields=["activated", "active", "deleted", "updatestamp"])

    def get_repo(self) -> Repository:
<<<<<<< HEAD
        # TODO this is not final - how is getting the repo is still in discuss
        repoid = self.kwargs.get("repo")
=======
        service = self.kwargs.get("service")
>>>>>>> f5d70716
        try:
            service_enum = Service(service)
        except ValueError:
            metrics.incr("uploads.rejected", 1)
            raise ValidationError(f"Service not found: {service}")

        repo_slug = self.kwargs.get("repo")
        repository = get_repository_from_string(service_enum, repo_slug)

        if not repository:
            metrics.incr("uploads.rejected", 1)
            raise ValidationError(f"Repository not found")
        return repository

    def get_commit(self, repo: Repository) -> Commit:
        commit_sha = self.kwargs.get("commit_sha")
        try:
            commit = Commit.objects.get(
                commitid=commit_sha, repository__repoid=repo.repoid
            )
            return commit
        except Commit.DoesNotExist:
            metrics.incr("uploads.rejected", 1)
            raise ValidationError("Commit SHA not found")

    def get_report(self, commit: Commit) -> CommitReport:
        report_code = self.kwargs.get("report_code")
        try:
            report = CommitReport.objects.get(
                code=report_code, commit__commitid=commit.commitid
            )
            return report
        except CommitReport.DoesNotExist:
            metrics.incr("uploads.rejected", 1)
            raise ValidationError(f"Report not found")<|MERGE_RESOLUTION|>--- conflicted
+++ resolved
@@ -69,18 +69,14 @@
         self.activate_repo(repository)
         return instance
 
-<<<<<<< HEAD
-    def list(self, request: HttpRequest, repo: str, commit_sha: str, report_code: str):
-=======
     def list(
         self,
         request: HttpRequest,
         service: str,
         repo: str,
         commit_sha: str,
-        reportid: str,
+        report_code: str,
     ):
->>>>>>> f5d70716
         return HttpResponseNotAllowed(permitted_methods=["POST"])
 
     def trigger_upload_task(self, repository, commit_sha, upload):
@@ -98,12 +94,7 @@
         repository.save(update_fields=["activated", "active", "deleted", "updatestamp"])
 
     def get_repo(self) -> Repository:
-<<<<<<< HEAD
-        # TODO this is not final - how is getting the repo is still in discuss
-        repoid = self.kwargs.get("repo")
-=======
         service = self.kwargs.get("service")
->>>>>>> f5d70716
         try:
             service_enum = Service(service)
         except ValueError:
