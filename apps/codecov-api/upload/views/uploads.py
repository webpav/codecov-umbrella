import logging

from django.http import HttpRequest, HttpResponseNotAllowed
from django.utils import timezone
from rest_framework.exceptions import ValidationError
from rest_framework.generics import ListCreateAPIView
from rest_framework.permissions import AllowAny
from shared.metrics import metrics

from codecov_auth.authentication.repo_auth import (
    GlobalTokenAuthentication,
    RepositoryLegacyTokenAuthentication,
)
from core.models import Commit, Repository
from reports.models import CommitReport
from services.archive import ArchiveService, MinioEndpoints
from services.redis_configuration import get_redis_connection
from upload.helpers import dispatch_upload_task
from upload.serializers import UploadSerializer
from upload.throttles import UploadsPerCommitThrottle, UploadsPerWindowThrottle

log = logging.getLogger(__name__)


class UploadViews(ListCreateAPIView):
    serializer_class = UploadSerializer
    permission_classes = [
        # TODO: implement the correct permissions
        AllowAny,
    ]
<<<<<<< HEAD
    throttle_classes = [UploadsPerCommitThrottle, UploadsPerWindowThrottle]
=======
    authentication_classes = [
        GlobalTokenAuthentication,
        RepositoryLegacyTokenAuthentication,
    ]
>>>>>>> c4003b9a

    def perform_create(self, serializer):
        repository = self.get_repo()
        commit = self.get_commit(repository)
        report = self.get_report(commit)
        archive_service = ArchiveService(repository)
        path = MinioEndpoints.raw.get_path(
            version="v4",
            date=timezone.now().strftime("%Y-%m-%d"),
            repo_hash=archive_service.storage_hash,
            commit_sha=commit.commitid,
            reportid=report.external_id,
        )
        instance = serializer.save(storage_path=path, report_id=report.id)
        self.trigger_upload_task(repository, commit.commitid, instance)
        metrics.incr("uploads.accepted", 1)
        self.activate_repo(repository)
        return instance

    def list(self, request: HttpRequest, repo: str, commit_sha: str, reportid: str):
        return HttpResponseNotAllowed(permitted_methods=["POST"])

    def trigger_upload_task(self, repository, commit_sha, upload):
        redis = get_redis_connection()
        task_arguments = {"commit": commit_sha, "upload_pk": upload.id, "version": "v4"}
        dispatch_upload_task(task_arguments, repository, redis)

    def activate_repo(self, repository):
        # Only update the fields if needed
        if repository.activated and repository.active and not repository.deleted:
            return
        repository.activated = True
        repository.active = True
        repository.deleted = False
        repository.save(update_fields=["activated", "active", "deleted", "updatestamp"])

    def get_repo(self) -> Repository:
        # TODO this is not final - how is getting the repo is still in discuss
        repoid = self.kwargs["repo"]
        try:
            repository = Repository.objects.get(name=repoid)
            return repository
        except Repository.DoesNotExist:
            metrics.incr("uploads.rejected", 1)
            raise ValidationError(f"Repository not found")

    def get_commit(self, repo: Repository) -> Commit:
        commit_sha = self.kwargs["commit_sha"]
        try:
            commit = Commit.objects.get(
                commitid=commit_sha, repository__repoid=repo.repoid
            )
            return commit
        except Commit.DoesNotExist:
            metrics.incr("uploads.rejected", 1)
            raise ValidationError("Commit SHA not found")

    def get_report(self, commit: Commit) -> CommitReport:
        report_id = self.kwargs["reportid"]
        try:
            report = CommitReport.objects.get(
                external_id__exact=report_id, commit__commitid=commit.commitid
            )
            return report
        except CommitReport.DoesNotExist:
            metrics.incr("uploads.rejected", 1)
            raise ValidationError(f"Report not found")<|MERGE_RESOLUTION|>--- conflicted
+++ resolved
@@ -28,14 +28,11 @@
         # TODO: implement the correct permissions
         AllowAny,
     ]
-<<<<<<< HEAD
-    throttle_classes = [UploadsPerCommitThrottle, UploadsPerWindowThrottle]
-=======
     authentication_classes = [
         GlobalTokenAuthentication,
         RepositoryLegacyTokenAuthentication,
     ]
->>>>>>> c4003b9a
+    throttle_classes = [UploadsPerCommitThrottle, UploadsPerWindowThrottle]
 
     def perform_create(self, serializer):
         repository = self.get_repo()
