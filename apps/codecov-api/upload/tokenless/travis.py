--- conflicted
+++ resolved
@@ -24,12 +24,8 @@
                 == f"{self.upload_params['owner']}/{self.upload_params['repo']}"
             )
         except (ConnectionError, HTTPError) as e:
-<<<<<<< HEAD
-            log.error(
+            log.warning(
                 f"Request error {e}",
-=======
-            log.warning(f"Request error {e}",
->>>>>>> 866cec31
                 extra=dict(
                     commit=self.upload_params["commit"],
                     repo_name=self.upload_params["repo"],
@@ -39,12 +35,8 @@
             )
             pass
         except Exception as e:
-<<<<<<< HEAD
-            log.error(
+            log.warning(
                 f"Error {e}",
-=======
-            log.warning(f"Error {e}",
->>>>>>> 866cec31
                 extra=dict(
                     commit=self.upload_params["commit"],
                     repo_name=self.upload_params["repo"],
@@ -72,12 +64,8 @@
                     headers={"Travis-API-Version": "3", "User-Agent": "Codecov"},
                 )
             except (ConnectionError, HTTPError) as e:
-<<<<<<< HEAD
-                log.error(
+                log.warning(
                     f"Request error {e}",
-=======
-                log.warning(f"Request error {e}",
->>>>>>> 866cec31
                     extra=dict(
                         commit=self.upload_params["commit"],
                         repo_name=self.upload_params["repo"],
