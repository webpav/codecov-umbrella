import logging
import requests
from datetime import datetime, timedelta
from rest_framework.exceptions import NotFound
from requests.exceptions import ConnectionError, HTTPError
from upload.tokenless.base import BaseTokenlessUploadHandler

log = logging.getLogger(__name__)


class TokenlessAzureHandler(BaseTokenlessUploadHandler):
    def get_build(self):
        try:
            build = requests.get(
                f"{self.server_uri}{self.project}/_apis/build/builds/{self.job}?api-version=5.0",
                headers={"Accept": "application/json", "User-Agent": "Codecov"},
            )
        except (ConnectionError, HTTPError) as e:
<<<<<<< HEAD
            log.error(
                f"Request error {e}",
=======
            log.warning(f"Request error {e}",
>>>>>>> 866cec31
                extra=dict(
                    commit=self.upload_params.get("commit"),
                    repo_name=self.upload_params.get("repo"),
                    job=self.upload_params.get("job"),
                    owner=self.upload_params.get("owner"),
                ),
            )
            raise NotFound(
                "Unable to locate build via Azure API. Please upload with the Codecov repository upload token to resolve issue."
            )

        if not build:
            raise NotFound(
                "Unable to locate build via Azure API. Please upload with the Codecov repository upload token to resolve issue."
            )

        return build.json()

    def verify(self):

        if not self.upload_params.get("job"):
            raise NotFound(
                'Missing "job" argument. Please upload with the Codecov repository upload token to resolve issue.'
            )
        self.job = self.upload_params.get("job")

        if not self.upload_params.get("project"):
            raise NotFound(
                'Missing "project" argument. Please upload with the Codecov repository upload token to resolve issue.'
            )
        self.project = self.upload_params.get("project")

        if not self.upload_params.get("server_uri"):
            raise NotFound(
                'Missing "server_uri" argument. Please upload with the Codecov repository upload token to resolve issue.'
            )
        self.server_uri = self.upload_params.get("server_uri")

        build = self.get_build()

        # Build should have finished within the last 4 mins OR should have an 'inProgress' flag
        if build["status"] == "completed":
            finishTimestamp = build["finishTime"].replace("T", " ").replace("Z", "")
            buildFinishDateObj = datetime.strptime(
                finishTimestamp, "%Y-%m-%d %H:%M:%S.%f"
            )
            finishTimeWithBuffer = buildFinishDateObj + timedelta(minutes=4)
            now = datetime.utcnow()
            if not now <= finishTimeWithBuffer:
                raise NotFound(
                    "Azure build has already finished. Please upload with the Codecov repository upload token to resolve issue."
                )
        else:
            if build["status"].lower() != "inprogress":
                raise NotFound(
                    "Azure build has already finished. Please upload with the Codecov repository upload token to resolve issue."
                )

        # Check build ID
        build["buildNumber"] = build["buildNumber"].replace("+", " ")
        self.upload_params["build"] = self.upload_params.get("build").replace("+", " ")
        if build["buildNumber"] != self.upload_params.get("build"):
            log.warning(
                f"Azure build numbers do not match. Upload build number: {self.upload_params.get('build')}, Azure build number: {self.upload_params.get('buildNumber')}",
                extra=dict(
                    commit=self.upload_params.get("commit"),
                    repo_name=self.upload_params.get("repo"),
                    job=self.upload_params.get("job"),
                    owner=self.upload_params.get("owner"),
                ),
            )
            raise NotFound(
                "Build numbers do not match. Please upload with the Codecov repository upload token to resolve issue."
            )

        # Make sure commit sha matches
        if build["sourceVersion"] != self.upload_params.get("commit") and (
            build.get("triggerInfo", {}).get("pr.sourceSha")
            != self.upload_params.get("commit")
        ):
            log.warning(
                "Commit sha does not match Azure build",
                extra=dict(
                    commit=self.upload_params.get("commit"),
                    repo_name=self.upload_params.get("repo"),
                    job=self.upload_params.get("job"),
                    owner=self.upload_params.get("owner"),
                ),
            )
            raise NotFound(
                "Commit sha does not match Azure build. Please upload with the Codecov repository upload token to resolve issue."
            )

        # No tokenless uploads allowed for private projects
        if build["project"]["visibility"] != "public":
            raise NotFound(
                "Project is not public. Please upload with the Codecov repository upload token to resolve issue."
            )

        # Azure supports various repo types, ensure current repo type is supported on Codecov
        service = self.check_repository_type(build["repository"]["type"])

        # Validation step is complete, return repo type
        return service<|MERGE_RESOLUTION|>--- conflicted
+++ resolved
@@ -16,12 +16,8 @@
                 headers={"Accept": "application/json", "User-Agent": "Codecov"},
             )
         except (ConnectionError, HTTPError) as e:
-<<<<<<< HEAD
-            log.error(
+            log.warning(
                 f"Request error {e}",
-=======
-            log.warning(f"Request error {e}",
->>>>>>> 866cec31
                 extra=dict(
                     commit=self.upload_params.get("commit"),
                     repo_name=self.upload_params.get("repo"),
