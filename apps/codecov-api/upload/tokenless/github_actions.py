import logging
import asyncio
from shared.torngit import get
from django.conf import settings
from datetime import datetime, timedelta
from rest_framework.exceptions import NotFound
from shared.torngit.exceptions import TorngitClientError
from upload.tokenless.base import BaseTokenlessUploadHandler

log = logging.getLogger(__name__)


class TokenlessGithubActionsHandler(BaseTokenlessUploadHandler):

    actions_token = settings.GITHUB_ACTIONS_TOKEN
    client_id = settings.GITHUB_CLIENT_ID
    client_secret = settings.GITHUB_CLIENT_SECRET

    def get_build(self):
        git = get(
            "github",
            token=dict(key=self.actions_token),
            repo=dict(name=self.upload_params.get("repo")),
            owner=dict(username=self.upload_params.get("owner")),
            oauth_consumer_token=dict(key=self.client_id, secret=self.client_secret),
        )

        try:
            actions_response = asyncio.run(
                git.get_workflow_run(self.upload_params.get("build"))
            )
        except TorngitClientError as e:
<<<<<<< HEAD
            log.error(
                f"Request client error {e}",
=======
            log.warning(f"Request client error {e}",
>>>>>>> 866cec31
                extra=dict(
                    commit=self.upload_params.get("commit"),
                    repo_name=self.upload_params.get("repo"),
                    job=self.upload_params.get("job"),
                    owner=self.upload_params.get("owner"),
                ),
            )
            raise NotFound(
                "Unable to locate build via Github Actions API. Please upload with the Codecov repository upload token to resolve issue."
            )
        except Exception as e:
<<<<<<< HEAD
            log.error(
                f"Request error {e}",
=======
            log.warning(f"Request error {e}",
>>>>>>> 866cec31
                extra=dict(
                    commit=self.upload_params.get("commit"),
                    repo_name=self.upload_params.get("repo"),
                    job=self.upload_params.get("job"),
                    owner=self.upload_params.get("owner"),
                ),
            )
            raise NotFound(
                "Unable to locate build via Github Actions API. Please upload with the Codecov repository upload token to resolve issue."
            )

        return actions_response

    def verify(self):
        if not self.upload_params.get("owner"):
            raise NotFound(
                'Missing "owner" argument. Please upload with the Codecov repository upload token to resolve issue.'
            )
        owner = self.upload_params.get("owner")

        if not self.upload_params.get("repo"):
            raise NotFound(
                'Missing "repo" argument. Please upload with the Codecov repository upload token to resolve issue.'
            )
        repo = self.upload_params.get("repo")

        build = self.get_build()

        if (
            build["public"] != True
            or build["slug"] != f"{owner}/{repo}"
            or (
                build["commit_sha"] != self.upload_params.get("commit")
                and self.upload_params.get("pr") == None
            )
        ):
            log.warning(
                f"Repository slug or commit sha do not match Github actions arguments",
                extra=dict(
                    commit=self.upload_params.get("commit"),
                    repo_name=self.upload_params.get("repo"),
                    job=self.upload_params.get("job"),
                    owner=self.upload_params.get("owner"),
                ),
            )
            raise NotFound(
                "Repository slug or commit sha do not match Github actions build. Please upload with the Codecov repository upload token to resolve issue."
            )

        # Check if current status is correct (not stale or in progress)
        if build.get("status") not in ["in_progress", "queued"]:
            # Verify workflow finished within the last 4 minutes because it's not in-progress
            try:
                build_finish_date_obj = datetime.strptime(
                    build["finish_time"], "%Y-%m-%dT%H:%M:%SZ"
                )
            except ValueError:
                build_finish_date_obj = datetime.strptime(
                    build["finish_time"], "%Y-%m-%d %H:%M:%S"
                )

            finish_time_with_buffer = build_finish_date_obj + timedelta(minutes=10)
            now = datetime.utcnow()
            if not now <= finish_time_with_buffer:
                log.warning(
                    "Actions workflow run is stale",
                    extra=dict(
                        build=build,
                        commit=self.upload_params.get("commit"),
                        finish_time_with_buffer=finish_time_with_buffer,
                        job=self.upload_params.get("job"),
                        now=now,
                        owner=self.upload_params.get("owner"),
                        repo_name=self.upload_params.get("repo"),
                        time_diff=now - finish_time_with_buffer,
                    ),
                )
                log.warning(
                    "Actions workflow run is stale",
                    extra=dict(
                        build=build,
                        commit=self.upload_params.get("commit"),
                        finish_time_with_buffer=finish_time_with_buffer,
                        job=self.upload_params.get("job"),
                        now=now,
                        owner=self.upload_params.get("owner"),
                        repo_name=self.upload_params.get("repo"),
                        time_diff=now - finish_time_with_buffer,
                    ),
                )
                raise NotFound("Actions workflow run is stale")

        return "github"<|MERGE_RESOLUTION|>--- conflicted
+++ resolved
@@ -30,12 +30,8 @@
                 git.get_workflow_run(self.upload_params.get("build"))
             )
         except TorngitClientError as e:
-<<<<<<< HEAD
-            log.error(
+            log.warning(
                 f"Request client error {e}",
-=======
-            log.warning(f"Request client error {e}",
->>>>>>> 866cec31
                 extra=dict(
                     commit=self.upload_params.get("commit"),
                     repo_name=self.upload_params.get("repo"),
@@ -47,12 +43,8 @@
                 "Unable to locate build via Github Actions API. Please upload with the Codecov repository upload token to resolve issue."
             )
         except Exception as e:
-<<<<<<< HEAD
-            log.error(
+            log.warning(
                 f"Request error {e}",
-=======
-            log.warning(f"Request error {e}",
->>>>>>> 866cec31
                 extra=dict(
                     commit=self.upload_params.get("commit"),
                     repo_name=self.upload_params.get("repo"),
