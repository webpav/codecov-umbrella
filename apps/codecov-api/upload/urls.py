--- conflicted
+++ resolved
@@ -19,16 +19,12 @@
         name="new_upload.uploads",
     ),
     path(
-<<<<<<< HEAD
-        "<str:service>/<str:repo>/commits/<str:commit_sha>/reports",
-=======
         "<str:service>/<str:repo>/commits/<str:commit_sha>/reports/<report_code>/results",
         ReportResultsView.as_view(),
         name="new_upload.reports_results",
     ),
     path(
-        "<str:repo>/commits/<str:commit_sha>/reports",
->>>>>>> d4acd965
+        "<str:service>/<str:repo>/commits/<str:commit_sha>/reports",
         ReportViews.as_view(),
         name="new_upload.reports",
     ),
