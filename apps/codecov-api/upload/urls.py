from django.urls import path, re_path

from upload.views.commits import CommitViews
from upload.views.legacy import UploadDownloadHandler, UploadHandler
from upload.views.reports import ReportResultsView, ReportViews
from upload.views.uploads import UploadViews

urlpatterns = [
    # use regex to make trailing slash optional
    path(
        "<str:service>/<str:owner_username>/<str:repo_name>/download",
        UploadDownloadHandler.as_view(),
        name="upload-download",
    ),
    # Empty routes that will become the new upload endpoint eventually
    path(
<<<<<<< HEAD
        "<str:repo>/commits/<str:commit_sha>/reports/<str:report_code>/uploads",
=======
        "<str:service>/<str:repo>/commits/<str:commit_sha>/reports/<str:reportid>/uploads",
>>>>>>> f5d70716
        UploadViews.as_view(),
        name="new_upload.uploads",
    ),
    path(
        "<str:service>/<str:repo>/commits/<str:commit_sha>/reports/<report_code>/results",
        ReportResultsView.as_view(),
        name="new_upload.reports_results",
    ),
    path(
        "<str:repo>/commits/<str:commit_sha>/reports",
        ReportViews.as_view(),
        name="new_upload.reports",
    ),
    path("<str:repo>/commits", CommitViews.as_view(), name="new_upload.commits"),
    # This was getting in the way of the new endpoints, so I moved to the end
    re_path("(?P<version>\w+)/?", UploadHandler.as_view(), name="upload-handler"),
]<|MERGE_RESOLUTION|>--- conflicted
+++ resolved
@@ -14,11 +14,7 @@
     ),
     # Empty routes that will become the new upload endpoint eventually
     path(
-<<<<<<< HEAD
-        "<str:repo>/commits/<str:commit_sha>/reports/<str:report_code>/uploads",
-=======
-        "<str:service>/<str:repo>/commits/<str:commit_sha>/reports/<str:reportid>/uploads",
->>>>>>> f5d70716
+        "<str:service>/<str:repo>/commits/<str:commit_sha>/reports/<str:report_code>/uploads",
         UploadViews.as_view(),
         name="new_upload.uploads",
     ),
