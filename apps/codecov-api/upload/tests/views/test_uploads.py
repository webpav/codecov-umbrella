<<<<<<< HEAD
from unittest.mock import MagicMock
=======
import uuid
from unittest.mock import patch
>>>>>>> 630b510c

import pytest
from django.urls import reverse
from rest_framework.exceptions import ValidationError
from rest_framework.test import APIClient

from core.tests.factories import CommitFactory, RepositoryFactory
from reports.models import CommitReport
<<<<<<< HEAD
from upload.views.uploads import CanDoCoverageUploadsPermission, UploadViews


def test_upload_permission_class_pass(db, mocker):
    request_mocked = MagicMock(auth=MagicMock())
    request_mocked.auth.get_scopes.return_value = ["upload"]
    permission = CanDoCoverageUploadsPermission()
    assert permission.has_permission(request_mocked, MagicMock())
    request_mocked.auth.get_scopes.assert_called_once()

=======
from reports.tests.factories import UploadFactory
from upload.views.uploads import UploadViews
>>>>>>> 630b510c

def test_upload_permission_class_fail(db, mocker):
    request_mocked = MagicMock(auth=MagicMock())
    request_mocked.auth.get_scopes.return_value = ["wrong_scope"]
    permission = CanDoCoverageUploadsPermission()
    assert not permission.has_permission(request_mocked, MagicMock())
    request_mocked.auth.get_scopes.assert_called_once()

<<<<<<< HEAD

def test_uploads_get_not_allowed(client, mocker):
    mocker.patch.object(
        CanDoCoverageUploadsPermission, "has_permission", return_value=True
    )
    url = reverse("new_upload.uploads", args=["the-repo", "commit-sha", "report-id"])
=======
def test_uploads_get_not_allowed(client, db):
    repository = RepositoryFactory(name="the-repo", author__username="codecov")
    owner = repository.author
    client = APIClient()
    client.force_authenticate(user=owner)
    url = reverse(
        "new_upload.uploads", args=[repository.name, "commit-sha", "report-id"]
    )
>>>>>>> 630b510c
    assert url == "/upload/the-repo/commits/commit-sha/reports/report-id/uploads"
    res = client.get(url)
    assert res.status_code == 405


def test_get_repo(db):
    repository = RepositoryFactory(name="the_repo", author__username="codecov")
    repository.save()
    upload_views = UploadViews()
    upload_views.kwargs = dict(repo=repository.name)
    recovered_repo = upload_views.get_repo()
    assert recovered_repo == repository


@patch("shared.metrics.metrics.incr")
def test_get_repo_error(mock_metrics, db):
    upload_views = UploadViews()
    upload_views.kwargs = dict(repo="repo_missing")
    with pytest.raises(ValidationError) as exp:
        upload_views.get_repo()
    assert exp.match("Repository not found")
    mock_metrics.assert_called_once_with("uploads.rejected", 1)


def test_get_commit(db):
    repository = RepositoryFactory(name="the_repo", author__username="codecov")
    commit = CommitFactory(repository=repository)
    repository.save()
    commit.save()
    upload_views = UploadViews()
    upload_views.kwargs = dict(repo=repository.name, commit_sha=commit.commitid)
    recovered_commit = upload_views.get_commit(repository)
    assert recovered_commit == commit


@patch("shared.metrics.metrics.incr")
def test_get_commit_error(mock_metrics, db):
    repository = RepositoryFactory(name="the_repo", author__username="codecov")
    repository.save()
    upload_views = UploadViews()
    upload_views.kwargs = dict(repo=repository.name, commit_sha="missing_commit")
    with pytest.raises(ValidationError) as exp:
        upload_views.get_commit(repository)
    assert exp.match("Commit SHA not found")
    mock_metrics.assert_called_once_with("uploads.rejected", 1)


def test_get_report(db):
    repository = RepositoryFactory(name="the_repo", author__username="codecov")
    commit = CommitFactory(repository=repository)
    report = CommitReport(commit=commit)
    repository.save()
    commit.save()
    report.save()
    upload_views = UploadViews()
    upload_views.kwargs = dict(
        repo=repository.name, commit_sha=commit.commitid, reportid=report.external_id
    )
    recovered_report = upload_views.get_report(commit)
    assert recovered_report == report


@patch("shared.metrics.metrics.incr")
def test_get_report_error(mock_metrics, db):
    repository = RepositoryFactory(name="the_repo", author__username="codecov")
    commit = CommitFactory(repository=repository)
    repository.save()
    commit.save()
    upload_views = UploadViews()
    report_uuid = uuid.uuid4()
    upload_views.kwargs = dict(
        repo=repository.name, commit_sha=commit.commitid, reportid=report_uuid
    )
    with pytest.raises(ValidationError) as exp:
        upload_views.get_report(commit)
        mock_metrics.assert_called_once_with("uploads.rejected", 1)
    assert exp.match("Report not found")


<<<<<<< HEAD
def test_uploads_post_empty(db, mocker, mock_redis):
    # TODO remove the mock object and test the flow with the permissions
    mocker.patch.object(
        CanDoCoverageUploadsPermission, "has_permission", return_value=True
    )
=======
@patch("shared.metrics.metrics.incr")
def test_uploads_post_empty(mock_metrics, db, mocker, mock_redis):
>>>>>>> 630b510c
    presigned_put_mock = mocker.patch(
        "services.archive.StorageService.create_presigned_put",
        return_value="presigned put",
    )
    upload_task_mock = mocker.patch(
        "upload.views.uploads.UploadViews.trigger_upload_task", return_value=True
    )
    repository = RepositoryFactory(name="the_repo", author__username="codecov")
    commit = CommitFactory(repository=repository)
    commit_report = CommitReport.objects.create(commit=commit)
    repository.save()
    commit_report.save()

    owner = repository.author
    client = APIClient()
    client.force_authenticate(user=owner)
    url = reverse(
        "new_upload.uploads",
        args=[repository.name, commit.commitid, commit_report.external_id],
    )
    response = client.post(
        url,
        {"state": "uploaded"},
        format="json",
    )
    response_json = response.json()
    assert response.status_code == 201
    assert all(
        map(
            lambda x: x in response_json.keys(),
            ["external_id", "created_at", "raw_upload_location"],
        )
    )
    mock_metrics.assert_called_once_with("uploads.accepted", 1)
    presigned_put_mock.assert_called()
    upload_task_mock.assert_called()


def test_trigger_upload_task(db, mocker):
    upload_views = UploadViews()
    repo = RepositoryFactory.create()
    upload = UploadFactory.create()
    commitid = "commit id"
    mocked_redis = mocker.patch("upload.views.uploads.get_redis_connection")
    mocked_dispatched_task = mocker.patch("upload.views.uploads.dispatch_upload_task")
    upload_views.trigger_upload_task(repo, commitid, upload)
    mocked_redis.assert_called()
    mocked_dispatched_task.assert_called()


def test_activate_repo(db):
    repo = RepositoryFactory(active=False, deleted=True, activated=False)
    upload_views = UploadViews()
    upload_views.activate_repo(repo)
    assert repo.active
    assert repo.activated
    assert not repo.deleted


def test_activate_already_activated_repo(db):
    repo = RepositoryFactory(active=True, activated=True, deleted=False)
    upload_views = UploadViews()
    upload_views.activate_repo(repo)
    assert repo.active<|MERGE_RESOLUTION|>--- conflicted
+++ resolved
@@ -1,9 +1,5 @@
-<<<<<<< HEAD
-from unittest.mock import MagicMock
-=======
 import uuid
-from unittest.mock import patch
->>>>>>> 630b510c
+from unittest.mock import MagicMock, patch
 
 import pytest
 from django.urls import reverse
@@ -12,7 +8,7 @@
 
 from core.tests.factories import CommitFactory, RepositoryFactory
 from reports.models import CommitReport
-<<<<<<< HEAD
+from reports.tests.factories import UploadFactory
 from upload.views.uploads import CanDoCoverageUploadsPermission, UploadViews
 
 
@@ -23,10 +19,6 @@
     assert permission.has_permission(request_mocked, MagicMock())
     request_mocked.auth.get_scopes.assert_called_once()
 
-=======
-from reports.tests.factories import UploadFactory
-from upload.views.uploads import UploadViews
->>>>>>> 630b510c
 
 def test_upload_permission_class_fail(db, mocker):
     request_mocked = MagicMock(auth=MagicMock())
@@ -35,15 +27,11 @@
     assert not permission.has_permission(request_mocked, MagicMock())
     request_mocked.auth.get_scopes.assert_called_once()
 
-<<<<<<< HEAD
 
-def test_uploads_get_not_allowed(client, mocker):
+def test_uploads_get_not_allowed(client, db, mocker):
     mocker.patch.object(
         CanDoCoverageUploadsPermission, "has_permission", return_value=True
     )
-    url = reverse("new_upload.uploads", args=["the-repo", "commit-sha", "report-id"])
-=======
-def test_uploads_get_not_allowed(client, db):
     repository = RepositoryFactory(name="the-repo", author__username="codecov")
     owner = repository.author
     client = APIClient()
@@ -51,7 +39,6 @@
     url = reverse(
         "new_upload.uploads", args=[repository.name, "commit-sha", "report-id"]
     )
->>>>>>> 630b510c
     assert url == "/upload/the-repo/commits/commit-sha/reports/report-id/uploads"
     res = client.get(url)
     assert res.status_code == 405
@@ -131,16 +118,12 @@
     assert exp.match("Report not found")
 
 
-<<<<<<< HEAD
-def test_uploads_post_empty(db, mocker, mock_redis):
+@patch("shared.metrics.metrics.incr")
+def test_uploads_post_empty(mock_metrics, db, mocker, mock_redis):
     # TODO remove the mock object and test the flow with the permissions
     mocker.patch.object(
         CanDoCoverageUploadsPermission, "has_permission", return_value=True
     )
-=======
-@patch("shared.metrics.metrics.incr")
-def test_uploads_post_empty(mock_metrics, db, mocker, mock_redis):
->>>>>>> 630b510c
     presigned_put_mock = mocker.patch(
         "services.archive.StorageService.create_presigned_put",
         return_value="presigned put",
