--- conflicted
+++ resolved
@@ -72,19 +72,13 @@
     client = APIClient()
     client.force_authenticate(user=owner)
     url = reverse(
-<<<<<<< HEAD
-        "new_upload.uploads", args=[repository.name, "commit-sha", "report-code"]
-    )
-    assert url == "/upload/the-repo/commits/commit-sha/reports/report-code/uploads"
-=======
         "new_upload.uploads",
-        args=["github", "codecov::::the-repo", "commit-sha", "report-id"],
+        args=["github", "codecov::::the-repo", "commit-sha", "report-code"],
     )
     assert (
         url
-        == "/upload/github/codecov::::the-repo/commits/commit-sha/reports/report-id/uploads"
-    )
->>>>>>> f5d70716
+        == "/upload/github/codecov::::the-repo/commits/commit-sha/reports/report-code/uploads"
+    )
     res = client.get(url)
     assert res.status_code == 405
 
@@ -192,11 +186,7 @@
         name="the_repo", author__username="codecov", author__service="github"
     )
     commit = CommitFactory(repository=repository)
-<<<<<<< HEAD
     commit_report = CommitReport.objects.create(commit=commit, code="code")
-=======
-    commit_report = CommitReport.objects.create(commit=commit, id="12345")
->>>>>>> f5d70716
     repository.save()
     commit_report.save()
 
@@ -205,16 +195,12 @@
     client.force_authenticate(user=owner)
     url = reverse(
         "new_upload.uploads",
-<<<<<<< HEAD
-        args=[repository.name, commit.commitid, commit_report.code],
-=======
         args=[
             "github",
             "codecov::::the_repo",
             commit.commitid,
-            commit_report.external_id,
+            commit_report.code,
         ],
->>>>>>> f5d70716
     )
     response = client.post(
         url,
