--- conflicted
+++ resolved
@@ -845,67 +845,7 @@
             and len(file["unexpected_line_changes"]) > 0
         ]
 
-<<<<<<< HEAD
-    def impacted_files(self, filters):
-        impacted_files = self.files(filters)
-        impacted_files = [self.deserialize_file(file) for file in impacted_files]
-        return self._apply_filters(impacted_files, filters)
-
-    def _apply_filters(self, impacted_files, filters):
-        parameter = filters.get("ordering", {}).get("parameter")
-        direction = filters.get("ordering", {}).get("direction")
-        if parameter and direction:
-            impacted_files = self.sort_impacted_files(
-                impacted_files, parameter, direction
-            )
-        return impacted_files
-
-    def get_attribute(
-        self, impacted_file: ImpactedFile, parameter: ImpactedFileParameter
-    ):
-        if parameter == ImpactedFileParameter.FILE_NAME:
-            return impacted_file.file_name
-        elif parameter == ImpactedFileParameter.CHANGE_COVERAGE:
-            return impacted_file.change_coverage
-        elif parameter == ImpactedFileParameter.HEAD_COVERAGE:
-            if impacted_file.head_coverage is not None:
-                return impacted_file.head_coverage.coverage
-        elif parameter == ImpactedFileParameter.MISSES_IN_COMPARISON:
-            if impacted_file.misses_in_comparison is not None:
-                return impacted_file.misses_in_comparison
-        elif parameter == ImpactedFileParameter.PATCH_COVERAGE:
-            if impacted_file.patch_coverage is not None:
-                return impacted_file.patch_coverage.coverage
-        else:
-            raise ValueError(f"invalid impacted file parameter: {parameter}")
-
-    """
-    Sorts the impacted files by any provided parameter and slides items with None values to the end
-    """
-
-    def sort_impacted_files(self, impacted_files, parameter, direction):
-        # Separate impacted files with None values for the specified parameter value
-        files_with_coverage = []
-        files_without_coverage = []
-        for file in impacted_files:
-            if self.get_attribute(file, parameter) is not None:
-                files_with_coverage.append(file)
-            else:
-                files_without_coverage.append(file)
-
-        # Sort impacted_files list based on parameter value
-        is_reversed = direction.value == "descending"
-        files_with_coverage = sorted(
-            files_with_coverage,
-            key=lambda x: self.get_attribute(x, parameter),
-            reverse=is_reversed,
-        )
-
-        # Merge both lists together
-        return files_with_coverage + files_without_coverage
-=======
         return [self.deserialize_file(file) for file in impacted_files]
->>>>>>> 697718a1
 
     """
     Fetches contents of the report
