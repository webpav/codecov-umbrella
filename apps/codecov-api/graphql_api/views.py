--- conflicted
+++ resolved
@@ -16,32 +16,31 @@
         return CodecovTokenAuthentication().authenticate(request)[0]
 
 
-BaseAriadneView = GraphQLView.as_view(
-    schema=schema, extensions=[get_tracer_extension()]
-)
+class AsyncGraphqlView(GraphQLView):
+    schema = schema
+    extensions = [get_tracer_extension()]
+
+    async def authenticate(self, request):
+        user = await get_user(request)
+        if user:
+            request.user = user
+
+    async def post(self, request, *args, **kwargs):
+        await self.authenticate(request)
+        return await super().post(request, *args, **kwargs)
+
+    def context_value(self, request):
+        return {"request": request, "service": request.resolver_match.kwargs["service"]}
+
+
+BaseAriadneView = AsyncGraphqlView.as_view()
 
 
 async def ariadne_view(request, service):
-    user = await get_user(request)
-    if user:
-        request.user = user
-
     response = BaseAriadneView(request, service)
     if iscoroutine(response):
         response = await response
     return response
 
 
-<<<<<<< HEAD
-    def dispatch(self, request, *args, **kwargs):
-        self.authenticate(request)
-        return super().dispatch(request, *args, **kwargs)
-
-    def context_value(self, request):
-        return {
-            "request": request,
-            "service": request.resolver_match.kwargs['service']
-        }
-=======
-ariadne_view.csrf_exempt = True
->>>>>>> 0fd34012
+ariadne_view.csrf_exempt = True