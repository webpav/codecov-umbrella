import asyncio
from datetime import timedelta
from unittest.mock import patch

from django.test import TransactionTestCase
from django.utils import timezone
from freezegun import freeze_time

from codecov_auth.models import OwnerProfile
from codecov_auth.tests.factories import GetAdminProviderAdapter, OwnerFactory
from core.tests.factories import CommitFactory, OwnerFactory, RepositoryFactory
from plan.constants import PlanName
from reports.tests.factories import CommitReportFactory, UploadFactory

from .helper import GraphQLTestHelper, paginate_connection

query_repositories = """{
    owner(username: "%s") {
        orgUploadToken
        ownerid
        isCurrentUserPartOfOrg
        yaml
        repositories%s {
            totalCount
            edges {
                node {
                    name
                }
            }
            pageInfo {
                hasNextPage
                %s
            }
        }
    }
}
"""


class TestOwnerType(GraphQLTestHelper, TransactionTestCase):
    def setUp(self):
        self.owner = OwnerFactory(username="codecov-user", service="github")
        random_user = OwnerFactory(username="random-user", service="github")
        RepositoryFactory(
            author=self.owner, active=True, activated=True, private=True, name="a"
        )
        RepositoryFactory(
            author=self.owner, active=False, private=False, activated=False, name="b"
        )
        RepositoryFactory(
            author=random_user, active=True, activated=False, private=True, name="not"
        )
        RepositoryFactory(
            author=random_user,
            active=True,
            private=False,
            activated=True,
            name="still-not",
        )

    def test_fetching_repositories(self):
        query = query_repositories % (self.owner.username, "", "")
        data = self.gql_request(query, owner=self.owner)
        assert data == {
            "owner": {
                "orgUploadToken": None,
                "ownerid": self.owner.ownerid,
                "isCurrentUserPartOfOrg": True,
                "yaml": None,
                "repositories": {
                    "totalCount": 2,
                    "edges": [{"node": {"name": "a"}}, {"node": {"name": "b"}}],
                    "pageInfo": {"hasNextPage": False},
                },
            }
        }

    def test_fetching_repositories_with_pagination(self):
        query = query_repositories % (self.owner.username, "(first: 1)", "endCursor")
        # Check on the first page if we have the repository b
        data_page_one = self.gql_request(query, owner=self.owner)
        connection = data_page_one["owner"]["repositories"]
        assert connection["edges"][0]["node"] == {"name": "a"}
        pageInfo = connection["pageInfo"]
        assert pageInfo["hasNextPage"] == True
        next_cursor = pageInfo["endCursor"]
        # Check on the second page if we have the other repository, by using the cursor
        query = query_repositories % (
            self.owner.username,
            f'(first: 1, after: "{next_cursor}")',
            "endCursor",
        )
        data_page_two = self.gql_request(query, owner=self.owner)
        connection = data_page_two["owner"]["repositories"]
        assert connection["edges"][0]["node"] == {"name": "b"}
        pageInfo = connection["pageInfo"]
        assert pageInfo["hasNextPage"] == False

    def test_fetching_active_repositories(self):
        query = query_repositories % (
            self.owner.username,
            "(filters: { active: true })",
            "",
        )
        data = self.gql_request(query, owner=self.owner)
        repos = paginate_connection(data["owner"]["repositories"])
        assert repos == [{"name": "a"}]

    def test_fetching_repositories_by_name(self):
        query = query_repositories % (
            self.owner.username,
            '(filters: { term: "a" })',
            "",
        )
        data = self.gql_request(query, owner=self.owner)
        repos = paginate_connection(data["owner"]["repositories"])
        assert repos == [{"name": "a"}]

    def test_fetching_public_repository_when_unauthenticated(self):
        query = query_repositories % (self.owner.username, "", "")
        data = self.gql_request(query)
        repos = paginate_connection(data["owner"]["repositories"])
        assert repos == [{"name": "b"}]

    def test_fetching_repositories_with_ordering(self):
        query = query_repositories % (
            self.owner.username,
            "(ordering: NAME, orderingDirection: DESC)",
            "",
        )
        data = self.gql_request(query, owner=self.owner)
        repos = paginate_connection(data["owner"]["repositories"])
        assert repos == [{"name": "b"}, {"name": "a"}]

    def test_fetching_repositories_inactive_repositories(self):
        query = query_repositories % (
            self.owner.username,
            "(filters: { active: false })",
            "",
        )
        data = self.gql_request(query, owner=self.owner)
        repos = paginate_connection(data["owner"]["repositories"])
        assert repos == [{"name": "b"}]

    def test_fetching_repositories_active_repositories(self):
        query = query_repositories % (
            self.owner.username,
            "(filters: { active: true })",
            "",
        )
        data = self.gql_request(query, owner=self.owner)
        repos = paginate_connection(data["owner"]["repositories"])
        assert repos == [{"name": "a"}]

    def test_fetching_repositories_activated_repositories(self):
        query = query_repositories % (
            self.owner.username,
            "(filters: { activated: true })",
            "",
        )
        data = self.gql_request(query, owner=self.owner)
        repos = paginate_connection(data["owner"]["repositories"])
        assert repos == [{"name": "a"}]

    def test_fetching_repositories_deactivated_repositories(self):
        query = query_repositories % (
            self.owner.username,
            "(filters: { activated: false })",
            "",
        )
        data = self.gql_request(query, owner=self.owner)
        repos = paginate_connection(data["owner"]["repositories"])
        assert repos == [{"name": "b"}]

    def test_is_part_of_org_when_unauthenticated(self):
        query = query_repositories % (self.owner.username, "", "")
        data = self.gql_request(query)
        assert data["owner"]["isCurrentUserPartOfOrg"] is False

    def test_is_part_of_org_when_authenticated_but_not_part(self):
        org = OwnerFactory(username="random_org_test", service="github")
        user = OwnerFactory(username="random_org_user", service="github")
        query = query_repositories % (org.username, "", "")
        data = self.gql_request(query, owner=user)
        assert data["owner"]["isCurrentUserPartOfOrg"] is False

    def test_is_part_of_org_when_user_asking_for_themself(self):
        query = query_repositories % (self.owner.username, "", "")
        data = self.gql_request(query, owner=self.owner)
        assert data["owner"]["isCurrentUserPartOfOrg"] is True

    def test_is_part_of_org_when_user_path_of_it(self):
        org = OwnerFactory(username="random_org_test", service="github")
        user = OwnerFactory(
            username="random_org_user", service="github", organizations=[org.ownerid]
        )
        query = query_repositories % (org.username, "", "")
        data = self.gql_request(query, owner=user)
        assert data["owner"]["isCurrentUserPartOfOrg"] is True

    def test_yaml_when_owner_not_have_yaml(self):
        org = OwnerFactory(username="no_yaml", yaml=None, service="github")
        self.owner.organizations = [org.ownerid]
        self.owner.save()
        query = query_repositories % (org.username, "", "")
        data = self.gql_request(query, owner=self.owner)
        assert data["owner"]["yaml"] is None

    def test_yaml_when_current_user_not_part_of_org(self):
        yaml = {"test": "test"}
        org = OwnerFactory(username="no_yaml", yaml=yaml, service="github")
        self.owner.organizations = []
        self.owner.save()
        query = query_repositories % (org.username, "", "")
        data = self.gql_request(query, owner=self.owner)
        assert data["owner"]["yaml"] is None

    def test_yaml_return_data(self):
        yaml = {"test": "test"}
        org = OwnerFactory(username="no_yaml", yaml=yaml, service="github")
        self.owner.organizations = [org.ownerid]
        self.owner.save()
        query = query_repositories % (org.username, "", "")
        data = self.gql_request(query, owner=self.owner)
        assert data["owner"]["yaml"] == "test: test\n"

    @patch("codecov_auth.commands.owner.owner.OwnerCommands.set_yaml_on_owner")
    def test_repository_dispatch_to_command(self, command_mock):
        asyncio.set_event_loop(asyncio.new_event_loop())
        repo = RepositoryFactory(author=self.owner, private=False)
        query_repositories = """{
            owner(username: "%s") {
                repository(name: "%s") {
                    ... on Repository {
                        name
                    }
                }
            }
        }
        """
        command_mock.return_value = repo
        query = query_repositories % (repo.author.username, repo.name)
        data = self.gql_request(query, owner=self.owner)
        assert data["owner"]["repository"]["name"] == repo.name

    def test_resolve_number_of_uploads_per_user(self):
        query_uploads_number = """{
            owner(username: "%s") {
               numberOfUploads
            }
        }
        """
        repository = RepositoryFactory.create(
<<<<<<< HEAD
            author__plan=PlanName.BASIC_PLAN_NAME.value, author=self.user
=======
            author__plan=BASIC_PLAN_NAME, author=self.owner
>>>>>>> 6c5228dd
        )
        first_commit = CommitFactory.create(repository=repository)
        first_report = CommitReportFactory.create(commit=first_commit)
        for i in range(150):
            UploadFactory.create(report=first_report)
        query = query_uploads_number % (repository.author.username)
        data = self.gql_request(query, owner=self.owner)
        assert data["owner"]["numberOfUploads"] == 150

    def test_is_current_user_not_an_admin(self):
        query_current_user_is_admin = """{
            owner(username: "%s") {
               isAdmin
            }
        }
        """
        user = OwnerFactory(username="random_org_user", service="github")
        owner = OwnerFactory(username="random_org_test", service="github")
        query = query_current_user_is_admin % (owner.username)
        data = self.gql_request(query, owner=user)
        assert data["owner"]["isAdmin"] is False

    @patch(
        "codecov_auth.commands.owner.interactors.get_is_current_user_an_admin.get_provider"
    )
    def test_is_current_user_an_admin(self, mocked_get_adapter):
        query_current_user_is_admin = """{
            owner(username: "%s") {
               isAdmin
            }
        }
        """
        user = OwnerFactory(username="random_org_admin", service="github")
        owner = OwnerFactory(
            username="random_org_test", service="github", admins=[user.ownerid]
        )
        mocked_get_adapter.return_value = GetAdminProviderAdapter()
        query = query_current_user_is_admin % (owner.username)
        data = self.gql_request(query, owner=user)
        assert data["owner"]["isAdmin"] is True

    def test_ownerid(self):
        query = query_repositories % (self.owner.username, "", "")
        data = self.gql_request(query, owner=self.owner)
        assert data["owner"]["ownerid"] == self.owner.ownerid

    @patch("codecov_auth.commands.owner.owner.OwnerCommands.get_org_upload_token")
    def test_get_org_upload_token(self, mocker):
        mocker.return_value = "upload_token"
        query = query_repositories % (self.owner.username, "", "")
        data = self.gql_request(query, owner=self.owner)
        assert data["owner"]["orgUploadToken"] == "upload_token"

    # Applies for old users that didn't get their owner profiles created w/ their owner
    def test_when_owner_profile_doesnt_exist(self):
        owner = OwnerFactory(username="no-profile-user")
        owner.profile.delete()
        query = """{
            owner(username: "%s") {
                defaultOrgUsername
                username
            }
        }
        """ % (
            owner.username
        )
        data = self.gql_request(query, owner=owner)
        assert data["owner"]["defaultOrgUsername"] == None

    def test_get_default_org_username_for_owner(self):
        organization = OwnerFactory(username="sample-org", service="github")
        owner = OwnerFactory(
            username="sample-owner",
            service="github",
            organizations=[organization.ownerid],
        )
        OwnerProfile.objects.filter(owner_id=owner.ownerid).update(
            default_org=organization
        )
        query = """{
            owner(username: "%s") {
                defaultOrgUsername
                username
            }
        }
        """ % (
            owner.username
        )
        data = self.gql_request(query, owner=owner)
        assert data["owner"]["defaultOrgUsername"] == organization.username

    def test_owner_without_default_org_returns_null(self):
        owner = OwnerFactory(username="sample-owner", service="github")
        query = """{
            owner(username: "%s") {
                defaultOrgUsername
                username
            }
        }
        """ % (
            owner.username
        )
        data = self.gql_request(query, owner=owner)
        assert data["owner"]["defaultOrgUsername"] == None

    def test_owner_without_owner_profile_returns_no_default_org(self):
        owner = OwnerFactory(username="sample-owner", service="github")
        query = """{
            owner(username: "%s") {
                defaultOrgUsername
                username
            }
        }
        """ % (
            owner.username
        )
        data = self.gql_request(query, owner=owner)
        assert data["owner"]["defaultOrgUsername"] == None

    def test_is_current_user_not_activated(self):
        owner = OwnerFactory(username="sample-owner", service="github")
        query = """{
            owner(username: "%s") {
                isCurrentUserActivated
            }
        }
        """ % (
            owner.username
        )
        data = self.gql_request(query, owner=self.owner)
        assert data["owner"]["isCurrentUserActivated"] == False

    def test_is_current_user_activated(self):
        user = OwnerFactory(username="sample-user")
        owner = OwnerFactory(
            username="sample-owner", plan_activated_users=[user.ownerid]
        )
        query = """{
            owner(username: "%s") {
                isCurrentUserActivated
            }
        }
        """ % (
            owner.username
        )
        data = self.gql_request(query, owner=user)
        assert data["owner"]["isCurrentUserActivated"] == True

    def test_is_current_user_activated_when_plan_activated_users_is_none(self):
        user = OwnerFactory(username="sample-user")
        owner = OwnerFactory(username="sample-owner", plan_activated_users=None)
        query = """{
            owner(username: "%s") {
                isCurrentUserActivated
            }
        }
        """ % (
            owner.username
        )
        data = self.gql_request(query, owner=user)
        assert data["owner"]["isCurrentUserActivated"] == False

    def test_is_current_user_activated_anonymous(self):
        owner = OwnerFactory(username="sample-owner")
        query = """{
            owner(username: "%s") {
                isCurrentUserActivated
            }
        }
        """ % (
            owner.username
        )
        data = self.gql_request(query)
        assert data["owner"]["isCurrentUserActivated"] == False

    def test_admin_is_current_user_activated(self):
        owner = OwnerFactory(username="sample-owner", admins=[self.owner.ownerid])
        query = """{
            owner(username: "%s") {
                isCurrentUserActivated
            }
        }
        """ % (
            owner.username
        )
        data = self.gql_request(query, owner=self.owner)
        assert data["owner"]["isCurrentUserActivated"] == True

    def test_owner_is_current_user_activated(self):
        query = """{
            owner(username: "%s") {
                isCurrentUserActivated
            }
        }
        """ % (
            self.owner.username
        )
        data = self.gql_request(query, owner=self.owner)
        assert data["owner"]["isCurrentUserActivated"] == True

    @freeze_time("2023-06-19")
    def test_owner_trial_is_expired(self):
        current_org = OwnerFactory(
            username="random-trial-user",
            service="github",
            trial_start_date=timezone.now(),
            trial_end_date=timezone.now() + timedelta(days=-3),
        )
        query = """{
            owner(username: "%s") {
                trialStatus
            }
        }
        """ % (
            current_org.username
        )
        data = self.gql_request(query, owner=current_org)
        assert data["owner"]["trialStatus"] == "EXPIRED"

    @freeze_time("2023-06-19")
    def test_owner_plan_status(self):
        current_org = OwnerFactory(
            username="random-plan-user",
            service="github",
            trial_start_date=timezone.now(),
            trial_end_date=timezone.now() + timedelta(days=14),
        )
        query = """{
            owner(username: "%s") {
                plan {
                    trialStatus
                }
            }
        }
        """ % (
            current_org.username
        )
        data = self.gql_request(query, owner=current_org)
        assert data["owner"]["plan"] == {
            "trialStatus": "ONGOING",
        }<|MERGE_RESOLUTION|>--- conflicted
+++ resolved
@@ -41,15 +41,9 @@
     def setUp(self):
         self.owner = OwnerFactory(username="codecov-user", service="github")
         random_user = OwnerFactory(username="random-user", service="github")
-        RepositoryFactory(
-            author=self.owner, active=True, activated=True, private=True, name="a"
-        )
-        RepositoryFactory(
-            author=self.owner, active=False, private=False, activated=False, name="b"
-        )
-        RepositoryFactory(
-            author=random_user, active=True, activated=False, private=True, name="not"
-        )
+        RepositoryFactory(author=self.owner, active=True, activated=True, private=True, name="a")
+        RepositoryFactory(author=self.owner, active=False, private=False, activated=False, name="b")
+        RepositoryFactory(author=random_user, active=True, activated=False, private=True, name="not")
         RepositoryFactory(
             author=random_user,
             active=True,
@@ -191,9 +185,7 @@
 
     def test_is_part_of_org_when_user_path_of_it(self):
         org = OwnerFactory(username="random_org_test", service="github")
-        user = OwnerFactory(
-            username="random_org_user", service="github", organizations=[org.ownerid]
-        )
+        user = OwnerFactory(username="random_org_user", service="github", organizations=[org.ownerid])
         query = query_repositories % (org.username, "", "")
         data = self.gql_request(query, owner=user)
         assert data["owner"]["isCurrentUserPartOfOrg"] is True
@@ -250,13 +242,7 @@
             }
         }
         """
-        repository = RepositoryFactory.create(
-<<<<<<< HEAD
-            author__plan=PlanName.BASIC_PLAN_NAME.value, author=self.user
-=======
-            author__plan=BASIC_PLAN_NAME, author=self.owner
->>>>>>> 6c5228dd
-        )
+        repository = RepositoryFactory.create(author__plan=PlanName.BASIC_PLAN_NAME.value, author=self.user)
         first_commit = CommitFactory.create(repository=repository)
         first_report = CommitReportFactory.create(commit=first_commit)
         for i in range(150):
@@ -278,9 +264,7 @@
         data = self.gql_request(query, owner=user)
         assert data["owner"]["isAdmin"] is False
 
-    @patch(
-        "codecov_auth.commands.owner.interactors.get_is_current_user_an_admin.get_provider"
-    )
+    @patch("codecov_auth.commands.owner.interactors.get_is_current_user_an_admin.get_provider")
     def test_is_current_user_an_admin(self, mocked_get_adapter):
         query_current_user_is_admin = """{
             owner(username: "%s") {
@@ -289,9 +273,7 @@
         }
         """
         user = OwnerFactory(username="random_org_admin", service="github")
-        owner = OwnerFactory(
-            username="random_org_test", service="github", admins=[user.ownerid]
-        )
+        owner = OwnerFactory(username="random_org_test", service="github", admins=[user.ownerid])
         mocked_get_adapter.return_value = GetAdminProviderAdapter()
         query = query_current_user_is_admin % (owner.username)
         data = self.gql_request(query, owner=user)
@@ -332,9 +314,7 @@
             service="github",
             organizations=[organization.ownerid],
         )
-        OwnerProfile.objects.filter(owner_id=owner.ownerid).update(
-            default_org=organization
-        )
+        OwnerProfile.objects.filter(owner_id=owner.ownerid).update(default_org=organization)
         query = """{
             owner(username: "%s") {
                 defaultOrgUsername
@@ -390,9 +370,7 @@
 
     def test_is_current_user_activated(self):
         user = OwnerFactory(username="sample-user")
-        owner = OwnerFactory(
-            username="sample-owner", plan_activated_users=[user.ownerid]
-        )
+        owner = OwnerFactory(username="sample-owner", plan_activated_users=[user.ownerid])
         query = """{
             owner(username: "%s") {
                 isCurrentUserActivated
