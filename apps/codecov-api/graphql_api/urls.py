--- conflicted
+++ resolved
@@ -2,56 +2,6 @@
 
 from .views import ariadne_view
 
-from ariadne.contrib.tracing.opentracing import OpenTracingExtensionSync
-
-from ddtrace.opentracer import Tracer
-
-
-def init_tracer():
-    from os import environ
-
-    config = {
-        "agent_hostname": environ.get("STATSD_HOST"),
-        "agent_port": environ.get("STATSD_PORT"),
-    }
-    tracer = Tracer("Codecov-GraphQL", config=config)
-    import opentracing
-
-    opentracing.tracer = tracer
-
-
-init_tracer()
-
 urlpatterns = [
-<<<<<<< HEAD
-    path(
-        "<str:service>",
-        csrf_exempt(
-            AriadneView.as_view(schema=schema, extensions=[OpenTracingExtensionSync])
-        ),
-        name="graphql",
-    ),
-]
-
-# config = {
-#     "agent_hostname": None,
-#     "agent_https": None,
-#     "agent_port": None,
-#     "debug": None,
-#     "enabled": None,
-#     "global_tags": [],
-#     "sampler": None,
-#     "priority_sampling": None,
-#     "uds_path": None,
-#     "settings": None,
-# }
-#
-#
-# tracer = MyTracer("Codecov-Graphql", config=config)
-# scope = tracer.start_active_span("GraphQL Query")
-# scope.span.set_tag("component", "graphql")
-# scope.close()
-=======
     path("<str:service>", ariadne_view, name="graphql"),
-]
->>>>>>> e97ae299
+]