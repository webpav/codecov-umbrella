--- conflicted
+++ resolved
@@ -90,8 +90,6 @@
 def resolve_flag_comparisons(comparison, info) -> List[FlagComparison]:
     return list(get_flag_comparisons(comparison))
 
-
-<<<<<<< HEAD
 """
     Resolver to return if the head and base of a pull request have
     different number of reports on the head and base. This implementation
@@ -110,7 +108,8 @@
 
     comparison: PullRequestComparison = info.context["comparison"]
     return comparison.has_different_number_of_head_and_base_sessions
-=======
+
+
 comparison_result_bindable = UnionType("ComparisonResult")
 
 
@@ -125,5 +124,4 @@
     elif isinstance(obj, MissingBaseReport):
         return "MissingBaseReport"
     elif isinstance(obj, MissingHeadReport):
-        return "MissingHeadReport"
->>>>>>> c380b064
+        return "MissingHeadReport"