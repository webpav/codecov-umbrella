from typing import List

from ariadne import ObjectType, convert_kwargs_to_snake_case
from asgiref.sync import sync_to_async

from core.models import Repository
from graphql_api.dataloader.commit import CommitLoader
from graphql_api.dataloader.owner import OwnerLoader
from graphql_api.helpers.connection import queryset_to_connection
from graphql_api.types.enums import OrderingDirection
from services.profiling import CriticalFile, ProfilingSummary

repository_bindable = ObjectType("Repository")

repository_bindable.set_alias("updatedAt", "updatestamp")

# latest_commit_at and coverage have their NULL value defaulted to -1/an old date
# so the NULL would end up last in the queryset as we do not have control over
# the order_by call. The true value of is under true_*; which would actually contain NULL
# see with_cache_latest_commit_at()/with_cache_coverage() from core/managers.py
repository_bindable.set_alias("latestCommitAt", "true_latest_commit_at")
repository_bindable.set_alias("coverage", "true_coverage")


@repository_bindable.field("branch")
def resolve_branch(repository, info, name):
    command = info.context["executor"].get_command("branch")
    return command.fetch_branch(repository, name)


@repository_bindable.field("author")
def resolve_author(repository, info):
    return OwnerLoader.loader(info).load(repository.author_id)


@repository_bindable.field("commit")
def resolve_commit(repository, info, id):
    command = info.context["executor"].get_command("commit")
    return command.fetch_commit(repository, id)


@repository_bindable.field("uploadToken")
def resolve_upload_token(repository, info):
    command = info.context["executor"].get_command("repository")
    return command.get_upload_token(repository)


@repository_bindable.field("pull")
def resolve_pull(repository, info, id):
    command = info.context["executor"].get_command("pull")
    return command.fetch_pull_request(repository, id)


@repository_bindable.field("pulls")
@convert_kwargs_to_snake_case
async def resolve_pulls(
    repository, info, filters=None, ordering_direction=OrderingDirection.DESC, **kwargs
):
    command = info.context["executor"].get_command("pull")
    queryset = await command.fetch_pull_requests(repository, filters)
    return await queryset_to_connection(
        queryset,
        ordering="pullid",
        ordering_direction=ordering_direction,
        ordering_unique=True,
        **kwargs,
    )


@repository_bindable.field("commits")
@convert_kwargs_to_snake_case
async def resolve_commits(repository, info, filters=None, **kwargs):
    command = info.context["executor"].get_command("commit")
    queryset = await command.fetch_commits(repository, filters)
    res = await queryset_to_connection(
        queryset,
        ordering="timestamp",
        ordering_direction=OrderingDirection.DESC,
        **kwargs,
    )

    for edge in res["edges"]:
        commit = edge["node"]
        # cache all resulting commits in dataloader
        loader = CommitLoader.loader(info, repository.repoid)
        loader.cache(commit)

    return res


@repository_bindable.field("branches")
@convert_kwargs_to_snake_case
async def resolve_branches(repository, info, **kwargs):
    command = info.context["executor"].get_command("branch")
    queryset = await command.fetch_branches(repository)
    return await queryset_to_connection(
        queryset,
        ordering="updatestamp",
        ordering_direction=OrderingDirection.DESC,
        **kwargs,
    )


@repository_bindable.field("defaultBranch")
def resolve_default_branch(repository, info):
    return repository.branch


<<<<<<< HEAD
@repository_bindable.field("profilingToken")
def resolve_profiling_token(repository, info):
    command = info.context["executor"].get_command("repository")
    return command.get_profiling_token(repository)
=======
@repository_bindable.field("criticalFiles")
@sync_to_async
def resolve_critical_files(repository: Repository, info) -> List[CriticalFile]:
    """
    The current critical files for this repository - not tied to any
    particular commit or branch.  Based on the most recently received
    profiling data.

    See the `commit.criticalFiles` resolver for commit-specific files.
    """
    profiling_summary = ProfilingSummary(repository)
    return profiling_summary.critical_files
>>>>>>> 359e1638
<|MERGE_RESOLUTION|>--- conflicted
+++ resolved
@@ -106,12 +106,12 @@
     return repository.branch
 
 
-<<<<<<< HEAD
 @repository_bindable.field("profilingToken")
 def resolve_profiling_token(repository, info):
     command = info.context["executor"].get_command("repository")
     return command.get_profiling_token(repository)
-=======
+
+
 @repository_bindable.field("criticalFiles")
 @sync_to_async
 def resolve_critical_files(repository: Repository, info) -> List[CriticalFile]:
@@ -123,5 +123,4 @@
     See the `commit.criticalFiles` resolver for commit-specific files.
     """
     profiling_summary = ProfilingSummary(repository)
-    return profiling_summary.critical_files
->>>>>>> 359e1638
+    return profiling_summary.critical_files