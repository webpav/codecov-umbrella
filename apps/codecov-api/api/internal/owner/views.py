--- conflicted
+++ resolved
@@ -67,12 +67,8 @@
 
     @stripe_safe
     def retrieve(self, *args, **kwargs):
-<<<<<<< HEAD
-        return super().retrieve(*args, **kwargs)
-=======
         res = super().retrieve(*args, **kwargs)
         return res
->>>>>>> a585fcb6
 
     @stripe_safe
     def update(self, *args, **kwargs):
