--- conflicted
+++ resolved
@@ -2,22 +2,9 @@
 
 
 class MeasurementSerializer(serializers.Serializer):
-<<<<<<< HEAD
-    timestamp = serializers.DateTimeField(source="timestamp_bin")
-    min = serializers.FloatField()
-    max = serializers.FloatField()
-    avg = serializers.FloatField()
-=======
     timestamp = serializers.DateTimeField(
         source="timestamp_bin", label="timestamp at the start of the interval"
     )
-    min = serializers.FloatField(
-        source="value_min", label="minimum value in the interval"
-    )
-    max = serializers.FloatField(
-        source="value_max", label="maximum value in the interval"
-    )
-    avg = serializers.FloatField(
-        source="value_avg", label="average value in the interval"
-    )
->>>>>>> 11e30356
+    min = serializers.FloatField(label="minimum value in the interval")
+    max = serializers.FloatField(label="maximum value in the interval")
+    avg = serializers.FloatField(label="average value in the interval")