from django.conf import settings
from django.contrib import admin, messages
from django.shortcuts import redirect

from codecov_auth.models import Owner
from services.task import TaskService
from utils.services import get_short_service_name


def impersonate_owner(self, request, queryset):
    if queryset.count() != 1:
        self.message_user(
            request, "You must impersonate exactly one Owner.", level=messages.ERROR
        )
        return

    owner = queryset.first()
    response = redirect(
        f"{settings.CODECOV_URL}/{get_short_service_name(owner.service)}/"
    )
    response.set_cookie(
        "staff_user",
        owner.username,
        domain=settings.COOKIES_DOMAIN,
        samesite=settings.COOKIE_SAME_SITE,
    )
    return response


impersonate_owner.short_description = "Impersonate the selected user"


@admin.register(Owner)
class OwnerAdmin(admin.ModelAdmin):
    exclude = ("oauth_token",)
    list_display = ("name", "username", "email", "service")
    readonly_fields = []
    search_fields = ("username__iexact",)
    actions = [impersonate_owner]
    autocomplete_fields = ("bot",)

    def get_readonly_fields(self, _, obj=None):
        fields = (
            list(self.readonly_fields)
            + [field.name for field in obj._meta.fields]
            + [field.name for field in obj._meta.many_to_many]
        )
        fields.remove("oauth_token")
        fields.remove("staff")
<<<<<<< HEAD
        fields.remove("plan")
        fields.remove("plan_provider")
        fields.remove("plan_user_count")
        fields.remove("stripe_customer_id")
        fields.remove("stripe_subscription_id")
=======
        fields.remove("bot")
        fields.remove("integration_id")
>>>>>>> 23f8bd10
        return fields

    def save_model(self, request, new_owner, form, change) -> None:
        if change:
            old_owner = Owner.objects.get(ownerid=new_owner.ownerid)
            new_owner.changed_fields = dict()

            for changed_field in form.changed_data:
                prev_value = getattr(old_owner, changed_field)
                new_value = getattr(new_owner, changed_field)
                new_owner.changed_fields[
                    changed_field
                ] = f"prev value: {prev_value}, new value: {new_value}"

        return super().save_model(request, new_owner, form, change)

    def log_change(self, request, object, message):
        message.append(object.changed_fields)
        return super().log_change(request, object, message)

    def has_add_permission(self, _, obj=None):
        return False

    def has_delete_permission(self, _, obj=None):
        return False

    def delete_queryset(self, request, queryset) -> None:
        for owner in queryset:
            TaskService().delete_owner(ownerid=owner.ownerid)

    def delete_model(self, request, obj) -> None:
        TaskService().delete_owner(ownerid=obj.ownerid)

    def get_deleted_objects(self, objs, request):
        (
            deleted_objects,
            model_count,
            perms_needed,
            protected,
        ) = super().get_deleted_objects(objs, request)
        deleted_objects = ()
        return deleted_objects, model_count, perms_needed, protected<|MERGE_RESOLUTION|>--- conflicted
+++ resolved
@@ -47,16 +47,13 @@
         )
         fields.remove("oauth_token")
         fields.remove("staff")
-<<<<<<< HEAD
         fields.remove("plan")
         fields.remove("plan_provider")
         fields.remove("plan_user_count")
         fields.remove("stripe_customer_id")
         fields.remove("stripe_subscription_id")
-=======
         fields.remove("bot")
         fields.remove("integration_id")
->>>>>>> 23f8bd10
         return fields
 
     def save_model(self, request, new_owner, form, change) -> None:
