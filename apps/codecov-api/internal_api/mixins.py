--- conflicted
+++ resolved
@@ -4,12 +4,9 @@
 
 from codecov_auth.models import Owner
 from django.core.exceptions import ObjectDoesNotExist
-<<<<<<< HEAD
 from core.models import Repository, Commit, Branch
-=======
-from core.models import Repository
 from internal_api.repo.repository_accessors import RepoAccessors
->>>>>>> d9966179
+
 
 
 class RepoSlugUrlMixin(object):
