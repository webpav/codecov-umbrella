from django.db.models.functions import Trunc, Cast
from django.contrib.postgres.fields.jsonb import KeyTextTransform
from django.db.models import FloatField, Case, When, Value
from rest_framework.exceptions import ValidationError
from cerberus import Validator

class ChartParamValidator(Validator):
    # Custom validation rule to require "agg_value" and "agg_function" fields only when not grouping by commit.
    # When grouping by commit, we return commits directly without applying any aggregation, so those fields aren't needed.
    def _validate_check_aggregation_fields(self, check_aggregation_fields, field, value):
        agg_fields_present = self.document.get("agg_value") and self.document.get("agg_function")
        if check_aggregation_fields and value != "commit" and not agg_fields_present:
                self._error(field, "Must provide a value for agg_value and agg_function fields if not grouping by commit")

def validate_params(data):
    """
    Explanation of parameters and how they impact the chart:

    - organization: username of the owner associated with the repositories/commits we're generating the chart for
    - repositories: indicates only commits in the list of repositories should be included. Note that the RepositoryChartHandler doesn't
    perform any aggregation if multiple repos are provided.
    - branch: indicates only commits in this branch should be included
    - start_date: indicates only commits after this date should be included
    - end_date: indicates only commits before this date should be included
    - grouping_unit: indicates how to group the commits. if this is 'commit' we'll just return ungrouped commits, if this is a unit of time
    (day, month, year) we'll group the commits by that time unit when applying aggregation.
    - agg_function: indicates how to aggregate the commits over . example: if this is 'max', we'll retrieve the commit within a time window with the
    highest value of whatever 'agg_value' is. *(See below for more explanation on this field)
    - agg_value: indicates which value we should perform aggregation/grouping on. example: if this is 'coverage', the aggregation function
<<<<<<< HEAD
    (min, max, etc.) will be applied to commit coverage.
    - coverage_timestamp_order: indicates in which order the coverage entries should be ordered by. Increasing will return the latest coverage
    at the end of the coverage array while decreasing will return the latest coverage at the beginning of the array.
=======
    (min, max, etc.) will be applied to commit coverage. *(See below for more explanation on this field.)

    Aggregation fields - when grouping by a unit of time, we need to know which commit to retrieve over that unit of time - e.g. the latest commit
    in a given month, or the commit with the highest coverage, etc. The `agg_function` and `agg_value` parameters are used to determine this.
    Examples: { "grouping_unit": "month", "agg_function": "min", "agg_value": "coverage" } --> get the commit with the highest coverage in a given month
    Examples: { "grouping_unit": "week", "agg_function": "max", "agg_value": "timestmap" } --> get the most recent commit in a given week
>>>>>>> eccd973f
    """

    params_schema = {
        "owner_username": {"type": "string", "required": True},
        "service": {"type": "string", "required": False},
        "repositories": {"type": "list"},
        "branch": {"type": "string"},
        "start_date": {"type": "string"},
        "end_date": {"type": "string"},
        "grouping_unit": {
            "type": "string",
            "required": True,
            "check_aggregation_fields": True,
            "allowed": [
                "commit",
                "hour",
                "day",
                "week",
                "month",
                "quarter",
                "year",
            ],  # must be one of the values accepted by Django's Trunc function; for more info see https://docs.djangoproject.com/en/3.0/ref/models/database-functions/#trunc
        },
        "agg_function": {"type": "string", "allowed": ["min", "max"],},
        "agg_value": {"type": "string", "allowed": ["timestamp", "coverage"]},
        "coverage_timestamp_order": {"type": "string", "allowed": ["increasing", "decreasing"]},
    }
    v = ChartParamValidator(params_schema)
    if not v.validate(data):
        raise ValidationError(v.errors)


def annotate_commits_with_totals(queryset):
    """
    Extract values from a commit's "totals" field and annotate the commit directly with those values.
    This is necessary when using Django aggregation functions, and otherwise is generally more convenient than wrangling with the totals JSON field.
    See "CommitTotalsSerializer" for reference on what the values ("c", "N", etc) represent
    """
    coverage = Cast(KeyTextTransform("c", "totals"), output_field=FloatField(),)
    lines = Cast(KeyTextTransform("n", "totals"), output_field=FloatField())
    hits = Cast(KeyTextTransform("h", "totals"), output_field=FloatField())
    misses = Cast(KeyTextTransform("m", "totals"), output_field=FloatField())
    partials = Cast(KeyTextTransform("p", "totals"), output_field=FloatField())

    complexity = Cast(KeyTextTransform("C", "totals"), FloatField()) or 0
    complexity_total = (
        Cast(KeyTextTransform("N", "totals"), output_field=FloatField()) or 0
    )

    return queryset.annotate(
        coverage=coverage,
        lines=lines,
        hits=hits,
        misses=misses,
        partials=partials,
        complexity=complexity,
        complexity_total=complexity_total,
        complexity_ratio=Case(
            When(complexity_total__gt=0, then=complexity / complexity_total),
            default=Value(0, output_field=FloatField()),
        ),
    )


def apply_grouping(queryset, data):
    """
    On the provided queryset, group commits by the time unit provided. Within each time window and for each repository represented in the
    given queryset, retrieve the appropriate commit based on the aggregation parameters (e.g. commit with "max" timestamp which will be the latest commit)
    See the params_schema in validate_params for info on the acceptable values here.
    """
    grouping_unit = data.get("grouping_unit")
    agg_function = data.get("agg_function")
    agg_value = data.get("agg_value", "coverage")
    commit_order = data.get("coverage_timestamp_order", "increasing")

    # Truncate the commit's timestamp so we can group it in the appropriate time unit.
    # For example, if we're grouping by quarter, commits in Jan/Feb/March 2020 will all share the same truncated_date
    queryset = queryset.annotate(truncated_date=Trunc("timestamp", grouping_unit))
    date_ordering = "" if commit_order == "increasing" else "-"
    ordering = "" if agg_function == "min" else "-"
    return queryset.order_by(
        f"{date_ordering}truncated_date", "repository__name", f"{ordering}{agg_value}"
    ).distinct(
        "truncated_date", "repository__name"
    )  # this will select the first row for a given date/repo combo, which since we've just ordered the commits
    # should be the one with the min/max value we want to aggregate by


def aggregate_across_repositories(grouped_queryset):
    """
    Used for the organization analytics chart, which shows total sums across all repositories for a given time unit.
    The grouped_queryset has the approprate commit for each repo grouped by time unit, we'll aggregate this to get the sum and weighted average. 
    """
    result = []

    # Get the set of dates represented in the data, so we can retrieve the values for each repo within a given time window
    truncated_dates = grouped_queryset.distinct("truncated_date").values_list(
        "truncated_date", flat=True
    )

    for truncated_date in truncated_dates:
        commits = grouped_queryset.filter(truncated_date=truncated_date)

        # note: until we update to Django 3, can't call aggregate/annotate here or Django will freak out since we previously called "distinct" to group the queryset
        # see https://stackoverflow.com/questions/4048014/how-to-add-an-annotation-on-distinct-items
        total_lines = sum([commit.lines for commit in commits])
        total_hits = sum([commit.hits for commit in commits])
        total_partials = sum([commit.partials for commit in commits])
        total_misses = sum([commit.misses for commit in commits])

        weighted_coverage = (total_hits + total_partials) / total_lines * 100

        result.append(
            {
                "date": truncated_date,
                "weighted_coverage": weighted_coverage,
                "total_lines": total_lines,
                "total_hits": total_hits,
                "total_partials": total_partials,
                "total_misses": total_misses,
            }
        )
    return result<|MERGE_RESOLUTION|>--- conflicted
+++ resolved
@@ -27,18 +27,14 @@
     - agg_function: indicates how to aggregate the commits over . example: if this is 'max', we'll retrieve the commit within a time window with the
     highest value of whatever 'agg_value' is. *(See below for more explanation on this field)
     - agg_value: indicates which value we should perform aggregation/grouping on. example: if this is 'coverage', the aggregation function
-<<<<<<< HEAD
-    (min, max, etc.) will be applied to commit coverage.
+    (min, max, etc.) will be applied to commit coverage. *(See below for more explanation on this field.)
     - coverage_timestamp_order: indicates in which order the coverage entries should be ordered by. Increasing will return the latest coverage
     at the end of the coverage array while decreasing will return the latest coverage at the beginning of the array.
-=======
-    (min, max, etc.) will be applied to commit coverage. *(See below for more explanation on this field.)
 
     Aggregation fields - when grouping by a unit of time, we need to know which commit to retrieve over that unit of time - e.g. the latest commit
     in a given month, or the commit with the highest coverage, etc. The `agg_function` and `agg_value` parameters are used to determine this.
     Examples: { "grouping_unit": "month", "agg_function": "min", "agg_value": "coverage" } --> get the commit with the highest coverage in a given month
     Examples: { "grouping_unit": "week", "agg_function": "max", "agg_value": "timestmap" } --> get the most recent commit in a given week
->>>>>>> eccd973f
     """
 
     params_schema = {
