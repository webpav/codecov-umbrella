--- conflicted
+++ resolved
@@ -234,164 +234,4 @@
         assert response.data["commit_uploads"][0]['commitid'] == self.commit_head.commitid
         assert response.data["commit_uploads"][0]['totals'] == CommitTotalsSerializer(self.commit_head.totals).data
         assert response.data["commit_uploads"][1]['commitid'] == self.commit_base.commitid
-<<<<<<< HEAD
-        assert response.data["commit_uploads"][1]['totals'] == CommitTotalsSerializer(self.commit_base.totals).data
-
-
-@patch('services.archive.ArchiveService.create_root_storage')
-@patch('services.archive.ArchiveService.read_chunks')
-@patch('services.comparison.Comparison._calculate_git_comparison')
-@patch("internal_api.repo.repository_accessors.RepoAccessors.get_repo_permissions", lambda self, repo, user: (True, True))
-class TestCompareDetailsView(InternalAPITest):
-    def _get_compare_details(self, kwargs={}, query_params={}):
-        if not kwargs:
-            kwargs = {"orgName": self.repo.author.username, "repoName": self.repo.name}
-        if not query_params:
-            query_params = {"base": self.commit_base.commitid, "head": self.commit_head.commitid}
-        return self.client.get(reverse('compare-retrieve', kwargs=kwargs), data=query_params)
-
-    def setUp(self):
-        self.repo, self.commit_base, self.commit_head = build_commits(client=self.client)
-
-    def test_details_returns_200_on_success(self, mocked_comparison, mocked_read_chunks, *_):
-        mocked_comparison.return_value = {"diff": {"files": {}}, "commits": []}
-        mocked_read_chunks.return_value = ''
-        response = self._get_compare_details()
-        assert response.status_code == status.HTTP_200_OK
-
-    def test_details_returns_relevant_fields_on_success(self, mocked_comparison, mocked_read_chunks, *_):
-        mocked_comparison.return_value = {"diff": {"files": {}}, "commits": []}
-        mocked_read_chunks.return_value = ''
-        response = self._get_compare_details()
-        assert response.status_code == status.HTTP_200_OK
-        for field in ('head_commit', 'base_commit', 'head_report', 'base_report', "commit_uploads", 'diff'):
-            assert field in response.data
-
-    def test_details_accepts_pullid_query_param(self, mocked_comparison, mocked_read_chunks, *_):
-        mocked_comparison.return_value = {"diff": {"files": {}}, "commits": []}
-        mocked_read_chunks.return_value = ''
-        response = self._get_compare_details(
-            query_params={
-                "pullid": PullFactory(
-                    base=self.commit_base.commitid,
-                    head=self.commit_head.commitid,
-                    pullid=2,
-                    author=self.commit_head.author,
-                    repository=self.repo
-                ).pullid
-            }
-        )
-        assert response.status_code == status.HTTP_200_OK
-
-    def test_details_return_with_mock_data(self, mocked_comparison, mocked_read_chunks, *args):
-        mocked_comparison.return_value = {
-            "diff": {"files": {}},
-            "commits": [
-                {
-                    'commitid': self.commit_base.commitid,
-                    'message': self.commit_base.message,
-                    'timestamp': '2019-03-31T02:28:02Z',
-                    'author': {
-                        'id': self.repo.author.ownerid,
-                        'username': self.repo.author.username,
-                        'name': self.repo.author.name,
-                        'email': self.repo.author.email
-                    }
-                },
-                {
-                    'commitid': 'e8d9ce1a4c54a443607a2dd14cdeefc4dca4fde8',
-                    'message': 'Some commit that doesnt have an upload',
-                    'timestamp': '2019-03-31T04:28:02Z',
-                    'author': {
-                        'id': self.repo.author.ownerid,
-                        'username': self.repo.author.username,
-                        'name': self.repo.author.name,
-                        'email': self.repo.author.email
-                    }
-                },
-                {
-                    'commitid': self.commit_head.commitid,
-                    'message': self.commit_head.message,
-                    'timestamp': '2019-03-31T07:23:19Z',
-                    'author': {
-                        'id': self.repo.author.ownerid,
-                        'username': self.repo.author.username,
-                        'name': self.repo.author.name,
-                        'email': self.repo.author.email
-                    }
-                }
-            ]
-        }
-
-        mocked_read_chunks.return_value = """{}
-[1, null, [[0, 1], [1, 0]]]
-
-
-[1, null, [[0, 1], [1, 0]]]
-[0, null, [[0, 0], [1, 0]]]
-<<<<< end_of_chunk >>>>>
-{}
-[1, null, [[0, 1], [1, 0]]]
-
-
-[1, null, [[0, 1], [1, 0]]]
-[1, null, [[0, 1], [1, 0]]]
-
-
-[1, null, [[0, 1], [1, 0]]]
-[1, null, [[0, 1], [1, 0]]]
-
-
-[1, null, [[0, 1], [1, 1]]]
-[1, null, [[0, 1], [1, 1]]]
-<<<<< end_of_chunk >>>>>
-{}
-[1, null, [[0, 1], [1, 0]]]
-[1, null, [[0, 1], [1, 0]]]
-
-
-[1, null, [[0, 1], [1, 1]]]
-[1, null, [[0, 0], [1, 0]]]
-
-
-[1, null, [[0, 1], [1, 0]]]
-[1, null, [[0, 1], [1, 0]]]
-[1, null, [[0, 1], [1, 0]]]
-[1, null, [[0, 1], [1, 0]]]
-
-
-[1, null, [[0, 1], [1, 0]]]
-[0, null, [[0, 0], [1, 0]]]"""
-
-        ## dump to string, then read back as JSON to get rid of nested ordered dicts
-        expected_serialized_report = json.loads(json.dumps(ReportSerializer(
-            SerializableReport(
-                chunks=mocked_read_chunks.return_value,
-                files=CommitFactory.report["files"],
-                sessions=CommitFactory.report['sessions'],
-                totals=CommitFactory.totals
-            )
-        ).data))
-
-        response = self._get_compare_details()
-        content = json.loads(response.content.decode())
-        assert response.status_code == status.HTTP_200_OK
-        assert content["head_commit"] == self.commit_head.commitid
-        assert content["base_commit"] == self.commit_base.commitid
-        assert content["head_report"]["totals"] == expected_serialized_report["totals"]
-        assert content["base_report"]["totals"] == expected_serialized_report["totals"]
-
-        # loop through the files in the expected serialized report --
-        # can't do equality test because files appear in a list of nondeterministic order,
-        # because they are stored as a dict.
-        for file_data in expected_serialized_report["files"]:
-            # If an equivilant object exists in the head report (or base for second assert)
-            # this condition qill evaluate to True. If not, the list will be empty, which
-            # evaluates to False.
-            assert [f for f in content["head_report"]["files"] if f == file_data]
-            assert [f for f in content["base_report"]["files"] if f == file_data]
-
-        assert content["diff"]["git_commits"] == mocked_comparison.return_value["commits"]
-=======
-        assert response.data["commit_uploads"][1]['totals'] == CommitTotalsSerializer(self.commit_base.totals).data
->>>>>>> 090e153c
+        assert response.data["commit_uploads"][1]['totals'] == CommitTotalsSerializer(self.commit_base.totals).data