#
# This file is autogenerated by pip-compile
# To update, run:
#
#    pip-compile requirements.in
#
<<<<<<< HEAD
amqp==2.5.2
    # via kombu
analytics-python==1.3.0b1
    # via shared
asn1crypto==1.3.0
    # via cryptography
attrs==17.4.0
    # via
    #   pytest
    #   shared
backoff==1.6.0
    # via analytics-python
billiard==3.6.3.0
    # via celery
boto3==1.9.218
    # via
    #   -r requirements.in
    #   shared
botocore==1.12.253
    # via
    #   boto3
    #   s3transfer
cachetools==4.1.0
    # via google-auth
celery==4.4.2
    # via -r requirements.in
certifi==2020.4.5.1
    # via
    #   httpx
    #   minio
    #   requests
    #   sentry-sdk
cffi==1.14.0
    # via cryptography
chardet==3.0.4
    # via requests
colour==0.1.5
    # via shared
configparser==5.0.0
    # via minio
contextlib2==0.5.5
    # via schema
coverage==5.1
    # via
    #   -r requirements.in
    #   pytest-cov
cryptography==2.7
    # via
    #   -r requirements.in
    #   shared
docutils==0.15.2
    # via botocore
ecdsa==0.15
    # via tlslite-ng
factory-boy==2.11.1
    # via -r requirements.in
faker==4.1.0
    # via factory-boy
google-api-core==1.17.0
    # via google-cloud-core
google-auth==1.15.0
    # via
    #   google-api-core
    #   google-cloud-storage
google-cloud-core==1.3.0
    # via google-cloud-storage
google-cloud-storage==1.18.0
    # via
    #   -r requirements.in
    #   shared
google-resumable-media==0.5.0
    # via google-cloud-storage
googleapis-common-protos==1.51.0
    # via google-api-core
h11==0.9.0
    # via httpcore
htmldom==2.0
    # via shared
httpcore==0.12.0
    # via httpx
httplib2==0.18.1
    # via oauth2
httpx==0.16.1
    # via
    #   -r requirements.in
    #   shared
idna==2.8
    # via
    #   requests
    #   rfc3986
    #   yarl
importlib-metadata==3.3.0
    # via
    #   kombu
    #   pluggy
    #   pytest
jmespath==0.10.0
    # via
    #   boto3
    #   botocore
kombu==4.6.8
    # via celery
lxml==4.3.5
    # via -r requirements.in
minio==6.0.0
    # via shared
mock==4.0.2
    # via -r requirements.in
monotonic==1.5
    # via analytics-python
more-itertools==8.3.0
    # via pytest
multidict==4.7.6
    # via yarl
oauth2==1.9.0.post1
    # via shared
packaging==20.4
    # via pytest
pluggy==0.13.1
    # via pytest
protobuf==3.11.3
    # via
    #   -r requirements.in
    #   google-api-core
    #   googleapis-common-protos
psycopg2==2.8.5
    # via -r requirements.in
py==1.8.1
    # via pytest
pyasn1-modules==0.2.8
    # via google-auth
pyasn1==0.4.8
    # via
    #   pyasn1-modules
    #   rsa
pycparser==2.20
    # via cffi
pycurl==7.43.0.5
    # via shared
pyjwt==1.7.1
    # via -r requirements.in
pyparsing==2.4.7
    # via packaging
pytest-asyncio==0.10.0
    # via -r requirements.in
pytest-cov==2.9.0
    # via -r requirements.in
pytest-mock==1.10.4
    # via -r requirements.in
pytest-sqlalchemy==0.2.1
    # via -r requirements.in
pytest==5.4.2
    # via
    #   -r requirements.in
    #   pytest-asyncio
    #   pytest-cov
    #   pytest-mock
    #   pytest-sqlalchemy
python-dateutil==2.8.1
    # via
    #   -r requirements.in
    #   analytics-python
    #   botocore
    #   faker
    #   minio
python-json-logger==0.1.11
    # via -r requirements.in
pytz==2020.1
    # via
    #   celery
    #   google-api-core
    #   minio
    #   timestring
pyyaml==3.13
    # via
    #   -r requirements.in
    #   vcrpy
redis==3.2.1
    # via -r requirements.in
requests==2.22.0
    # via
    #   -r requirements.in
    #   analytics-python
    #   google-api-core
    #   stripe
rfc3986[idna2008]==1.4.0
    # via httpx
git+ssh://git@github.com/codecov/ribs@v0.1.6#egg=ribs
    # via shared
rsa==4.0
    # via google-auth
s3transfer==0.2.1
    # via boto3
schema==0.7.0
    # via shared
sentry-sdk==0.14.4
    # via -r requirements.in
git+ssh://git@github.com/codecov/shared.git@v0.4.11#egg=shared
    # via -r requirements.in
six==1.11.0
    # via
    #   analytics-python
    #   cryptography
    #   ecdsa
    #   google-api-core
    #   google-auth
    #   google-resumable-media
    #   packaging
    #   protobuf
    #   python-dateutil
    #   shared
    #   sqlalchemy-utils
    #   vcrpy
sniffio==1.1.0
    # via
    #   httpcore
    #   httpx
sqlalchemy-utils==0.33.11
    # via
    #   -r requirements.in
    #   pytest-sqlalchemy
sqlalchemy==1.3.17
    # via
    #   -r requirements.in
    #   pytest-sqlalchemy
    #   sqlalchemy-utils
statsd==3.3.0
    # via
    #   -r requirements.in
    #   shared
stripe==2.42.0
    # via -r requirements.in
text-unidecode==1.3
    # via faker
timestring==1.6.4
    # via -r requirements.in
tlslite-ng==0.7.5
    # via shared
tornado==6.0.4
    # via shared
typing-extensions==3.7.4.3
    # via importlib-metadata
urllib3==1.25.9
    # via
    #   botocore
    #   minio
    #   requests
    #   sentry-sdk
vcrpy==4.1.1
    # via -r requirements.in
vine==1.3.0
    # via
    #   amqp
    #   celery
voluptuous==0.11.7
    # via shared
wcwidth==0.1.9
    # via pytest
wrapt==1.12.1
    # via vcrpy
yarl==1.4.2
    # via vcrpy
zipp==3.4.0
    # via importlib-metadata
=======
amqp==2.5.2               # via kombu
analytics-python==1.3.0b1  # via shared
asn1crypto==1.3.0         # via cryptography
attrs==17.4.0             # via pytest, shared
backoff==1.6.0            # via analytics-python
billiard==3.6.3.0         # via celery
boto3==1.9.218            # via -r requirements.in, shared
botocore==1.12.253        # via boto3, s3transfer
cachetools==4.1.0         # via google-auth
celery==4.4.2             # via -r requirements.in
certifi==2020.4.5.1       # via httpx, minio, requests, sentry-sdk
cffi==1.14.0              # via cryptography
chardet==3.0.4            # via requests
colour==0.1.5             # via shared
configparser==5.0.0       # via minio
contextlib2==0.5.5        # via schema
coverage==5.1             # via -r requirements.in, pytest-cov
cryptography==2.7         # via -r requirements.in, shared
docutils==0.15.2          # via botocore
ecdsa==0.15               # via tlslite-ng
factory-boy==2.11.1       # via -r requirements.in
faker==4.1.0              # via factory-boy
google-api-core==1.17.0   # via google-cloud-core
google-auth==1.15.0       # via google-api-core, google-cloud-storage
google-cloud-core==1.3.0  # via google-cloud-storage
google-cloud-storage==1.18.0  # via -r requirements.in, shared
google-resumable-media==0.5.0  # via google-cloud-storage
googleapis-common-protos==1.51.0  # via google-api-core
h11==0.9.0                # via httpcore
htmldom==2.0              # via shared
httpcore==0.12.0          # via httpx
httplib2==0.18.1          # via oauth2
httpx==0.16.1             # via -r requirements.in, shared
idna==2.8                 # via requests, rfc3986, yarl
jmespath==0.10.0          # via boto3, botocore
kombu==4.6.8              # via celery
lxml==4.3.5               # via -r requirements.in
minio==6.0.0              # via shared
mock==4.0.2               # via -r requirements.in
monotonic==1.5            # via analytics-python
more-itertools==8.3.0     # via pytest
multidict==4.7.6          # via yarl
oauth2==1.9.0.post1       # via shared
packaging==20.4           # via pytest
pluggy==0.13.1            # via pytest
protobuf==3.11.3          # via -r requirements.in, google-api-core, googleapis-common-protos
psycopg2==2.8.5           # via -r requirements.in
py==1.8.1                 # via pytest
pyasn1-modules==0.2.8     # via google-auth
pyasn1==0.4.8             # via pyasn1-modules, rsa
pycparser==2.20           # via cffi
pycurl==7.43.0.5          # via shared
pyjwt==1.7.1              # via -r requirements.in
pyparsing==2.4.7          # via packaging
pytest-asyncio==0.10.0    # via -r requirements.in
pytest-cov==2.9.0         # via -r requirements.in
pytest-mock==1.10.4       # via -r requirements.in
pytest-sqlalchemy==0.2.1  # via -r requirements.in
pytest==5.4.2             # via -r requirements.in, pytest-asyncio, pytest-cov, pytest-mock, pytest-sqlalchemy
python-dateutil==2.8.1    # via -r requirements.in, analytics-python, botocore, faker, minio
python-json-logger==0.1.11  # via -r requirements.in
pytz==2020.1              # via celery, google-api-core, minio, timestring
pyyaml==3.13              # via -r requirements.in, vcrpy
redis==3.2.1              # via -r requirements.in
requests==2.22.0          # via -r requirements.in, analytics-python, google-api-core, stripe
rfc3986[idna2008]==1.4.0  # via httpx
git+ssh://git@github.com/codecov/ribs@v0.1.6#egg=ribs  # via shared
rsa==4.0                  # via google-auth
s3transfer==0.2.1         # via boto3
schema==0.7.0             # via shared
sentry-sdk==0.14.4        # via -r requirements.in
git+ssh://git@github.com/codecov/shared.git@v0.4.11#egg=shared  # via -r requirements.in
six==1.11.0               # via analytics-python, cryptography, ecdsa, google-api-core, google-auth, google-resumable-media, packaging, protobuf, python-dateutil, shared, sqlalchemy-utils, vcrpy
sniffio==1.1.0            # via httpcore, httpx
sqlalchemy-utils==0.33.11  # via -r requirements.in, pytest-sqlalchemy
sqlalchemy==1.3.17        # via -r requirements.in, pytest-sqlalchemy, sqlalchemy-utils
statsd==3.3.0             # via -r requirements.in, shared
stripe==2.42.0            # via -r requirements.in
text-unidecode==1.3       # via faker
timestring==1.6.4         # via -r requirements.in
tlslite-ng==0.7.5         # via shared
tornado==6.0.4            # via shared
urllib3==1.25.9           # via botocore, minio, requests, sentry-sdk
vcrpy==4.1.1              # via -r requirements.in
vine==1.3.0               # via amqp, celery
voluptuous==0.11.7        # via shared
wcwidth==0.1.9            # via pytest
wrapt==1.12.1             # via vcrpy
yarl==1.4.2               # via vcrpy
>>>>>>> cbf6557e

# The following packages are considered to be unsafe in a requirements file:
# setuptools<|MERGE_RESOLUTION|>--- conflicted
+++ resolved
@@ -4,272 +4,6 @@
 #
 #    pip-compile requirements.in
 #
-<<<<<<< HEAD
-amqp==2.5.2
-    # via kombu
-analytics-python==1.3.0b1
-    # via shared
-asn1crypto==1.3.0
-    # via cryptography
-attrs==17.4.0
-    # via
-    #   pytest
-    #   shared
-backoff==1.6.0
-    # via analytics-python
-billiard==3.6.3.0
-    # via celery
-boto3==1.9.218
-    # via
-    #   -r requirements.in
-    #   shared
-botocore==1.12.253
-    # via
-    #   boto3
-    #   s3transfer
-cachetools==4.1.0
-    # via google-auth
-celery==4.4.2
-    # via -r requirements.in
-certifi==2020.4.5.1
-    # via
-    #   httpx
-    #   minio
-    #   requests
-    #   sentry-sdk
-cffi==1.14.0
-    # via cryptography
-chardet==3.0.4
-    # via requests
-colour==0.1.5
-    # via shared
-configparser==5.0.0
-    # via minio
-contextlib2==0.5.5
-    # via schema
-coverage==5.1
-    # via
-    #   -r requirements.in
-    #   pytest-cov
-cryptography==2.7
-    # via
-    #   -r requirements.in
-    #   shared
-docutils==0.15.2
-    # via botocore
-ecdsa==0.15
-    # via tlslite-ng
-factory-boy==2.11.1
-    # via -r requirements.in
-faker==4.1.0
-    # via factory-boy
-google-api-core==1.17.0
-    # via google-cloud-core
-google-auth==1.15.0
-    # via
-    #   google-api-core
-    #   google-cloud-storage
-google-cloud-core==1.3.0
-    # via google-cloud-storage
-google-cloud-storage==1.18.0
-    # via
-    #   -r requirements.in
-    #   shared
-google-resumable-media==0.5.0
-    # via google-cloud-storage
-googleapis-common-protos==1.51.0
-    # via google-api-core
-h11==0.9.0
-    # via httpcore
-htmldom==2.0
-    # via shared
-httpcore==0.12.0
-    # via httpx
-httplib2==0.18.1
-    # via oauth2
-httpx==0.16.1
-    # via
-    #   -r requirements.in
-    #   shared
-idna==2.8
-    # via
-    #   requests
-    #   rfc3986
-    #   yarl
-importlib-metadata==3.3.0
-    # via
-    #   kombu
-    #   pluggy
-    #   pytest
-jmespath==0.10.0
-    # via
-    #   boto3
-    #   botocore
-kombu==4.6.8
-    # via celery
-lxml==4.3.5
-    # via -r requirements.in
-minio==6.0.0
-    # via shared
-mock==4.0.2
-    # via -r requirements.in
-monotonic==1.5
-    # via analytics-python
-more-itertools==8.3.0
-    # via pytest
-multidict==4.7.6
-    # via yarl
-oauth2==1.9.0.post1
-    # via shared
-packaging==20.4
-    # via pytest
-pluggy==0.13.1
-    # via pytest
-protobuf==3.11.3
-    # via
-    #   -r requirements.in
-    #   google-api-core
-    #   googleapis-common-protos
-psycopg2==2.8.5
-    # via -r requirements.in
-py==1.8.1
-    # via pytest
-pyasn1-modules==0.2.8
-    # via google-auth
-pyasn1==0.4.8
-    # via
-    #   pyasn1-modules
-    #   rsa
-pycparser==2.20
-    # via cffi
-pycurl==7.43.0.5
-    # via shared
-pyjwt==1.7.1
-    # via -r requirements.in
-pyparsing==2.4.7
-    # via packaging
-pytest-asyncio==0.10.0
-    # via -r requirements.in
-pytest-cov==2.9.0
-    # via -r requirements.in
-pytest-mock==1.10.4
-    # via -r requirements.in
-pytest-sqlalchemy==0.2.1
-    # via -r requirements.in
-pytest==5.4.2
-    # via
-    #   -r requirements.in
-    #   pytest-asyncio
-    #   pytest-cov
-    #   pytest-mock
-    #   pytest-sqlalchemy
-python-dateutil==2.8.1
-    # via
-    #   -r requirements.in
-    #   analytics-python
-    #   botocore
-    #   faker
-    #   minio
-python-json-logger==0.1.11
-    # via -r requirements.in
-pytz==2020.1
-    # via
-    #   celery
-    #   google-api-core
-    #   minio
-    #   timestring
-pyyaml==3.13
-    # via
-    #   -r requirements.in
-    #   vcrpy
-redis==3.2.1
-    # via -r requirements.in
-requests==2.22.0
-    # via
-    #   -r requirements.in
-    #   analytics-python
-    #   google-api-core
-    #   stripe
-rfc3986[idna2008]==1.4.0
-    # via httpx
-git+ssh://git@github.com/codecov/ribs@v0.1.6#egg=ribs
-    # via shared
-rsa==4.0
-    # via google-auth
-s3transfer==0.2.1
-    # via boto3
-schema==0.7.0
-    # via shared
-sentry-sdk==0.14.4
-    # via -r requirements.in
-git+ssh://git@github.com/codecov/shared.git@v0.4.11#egg=shared
-    # via -r requirements.in
-six==1.11.0
-    # via
-    #   analytics-python
-    #   cryptography
-    #   ecdsa
-    #   google-api-core
-    #   google-auth
-    #   google-resumable-media
-    #   packaging
-    #   protobuf
-    #   python-dateutil
-    #   shared
-    #   sqlalchemy-utils
-    #   vcrpy
-sniffio==1.1.0
-    # via
-    #   httpcore
-    #   httpx
-sqlalchemy-utils==0.33.11
-    # via
-    #   -r requirements.in
-    #   pytest-sqlalchemy
-sqlalchemy==1.3.17
-    # via
-    #   -r requirements.in
-    #   pytest-sqlalchemy
-    #   sqlalchemy-utils
-statsd==3.3.0
-    # via
-    #   -r requirements.in
-    #   shared
-stripe==2.42.0
-    # via -r requirements.in
-text-unidecode==1.3
-    # via faker
-timestring==1.6.4
-    # via -r requirements.in
-tlslite-ng==0.7.5
-    # via shared
-tornado==6.0.4
-    # via shared
-typing-extensions==3.7.4.3
-    # via importlib-metadata
-urllib3==1.25.9
-    # via
-    #   botocore
-    #   minio
-    #   requests
-    #   sentry-sdk
-vcrpy==4.1.1
-    # via -r requirements.in
-vine==1.3.0
-    # via
-    #   amqp
-    #   celery
-voluptuous==0.11.7
-    # via shared
-wcwidth==0.1.9
-    # via pytest
-wrapt==1.12.1
-    # via vcrpy
-yarl==1.4.2
-    # via vcrpy
-zipp==3.4.0
-    # via importlib-metadata
-=======
 amqp==2.5.2               # via kombu
 analytics-python==1.3.0b1  # via shared
 asn1crypto==1.3.0         # via cryptography
@@ -359,7 +93,6 @@
 wcwidth==0.1.9            # via pytest
 wrapt==1.12.1             # via vcrpy
 yarl==1.4.2               # via vcrpy
->>>>>>> cbf6557e
 
 # The following packages are considered to be unsafe in a requirements file:
 # setuptools