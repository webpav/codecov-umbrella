--- conflicted
+++ resolved
@@ -125,14 +125,10 @@
     def test_get_decoration_type_pr_author_auto_activate_success(
         self, dbsession, mocker, enriched_pull, with_sql_functions
     ):
-<<<<<<< HEAD
-        mocker.patch("services.decoration.is_whitelisted", return_value=True)
         mocked_send_task = mocker.patch(
             "services.decoration.celery_app.send_task", return_value=False
         )
 
-=======
->>>>>>> 8b5a0a1d
         enriched_pull.database_pull.repository.owner.plan_user_count = 10
         enriched_pull.database_pull.repository.owner.plan_activated_users = []
         enriched_pull.database_pull.repository.owner.plan_auto_activate = True
