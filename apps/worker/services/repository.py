--- conflicted
+++ resolved
@@ -6,12 +6,8 @@
 
 from covreports.config import get_config, get_verify_ssl
 from services.bots import get_repo_appropriate_bot_token
-<<<<<<< HEAD
-from database.models import Owner, Commit, Repository
-=======
-from database.models import Owner, Commit, Pull
+from database.models import Owner, Commit, Pull, Repository
 from services.yaml import read_yaml_field
->>>>>>> b4cf8795
 
 log = logging.getLogger(__name__)
 
@@ -221,7 +217,7 @@
             default='ab164bf3f7d947f2a0681b215404873e')
         )
 
-<<<<<<< HEAD
+
 def get_repo_provider_service_by_id(db_session, repoid, commitid=None):
     repo = db_session.query(Repository).filter(
         Repository.repoid == int(repoid)
@@ -230,7 +226,7 @@
     assert repo, 'repo-not-found'
 
     return get_repo_provider_service(repo)
-=======
+
 
 async def fetch_and_update_pull_request_information(repository_service, commit, current_yaml):
     db_session = commit.get_db_session()
@@ -291,5 +287,4 @@
         )
         db_session.add(pull)
     db_session.flush()
-    return pull
->>>>>>> b4cf8795
+    return pull