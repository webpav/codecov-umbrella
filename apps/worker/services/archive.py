import logging
<<<<<<< HEAD
import json
from uuid import uuid4
from datetime import datetime
from hashlib import md5
=======
>>>>>>> 182c52b9
from base64 import b16encode
from datetime import datetime
from enum import Enum
from hashlib import md5
from typing import Any
from uuid import uuid4

from shared.config import get_config
from shared.storage.base import BaseStorageService

from helpers.metrics import metrics
from services.storage import get_storage_client

log = logging.getLogger(__name__)


class MinioEndpoints(Enum):
    chunks = "{version}/repos/{repo_hash}/commits/{commitid}/chunks.txt"
    profiling_summary = "{version}/repos/{repo_hash}/profilingsummaries/{profiling_commit_id}/{location}"
    raw = "v4/raw/{date}/{repo_hash}/{commit_sha}/{reportid}.txt"
    profiling_collection = "{version}/repos/{repo_hash}/profilingcollections/{profiling_commit_id}/{location}"
<<<<<<< HEAD
    computed_comparison = "{version}/repos/{repo_hash}/comparisons/{comparison_id}.json"
=======
    profiling_normalization = "{version}/repos/{repo_hash}/profilingnormalizations/{profiling_commit_id}/{location}"
>>>>>>> 182c52b9

    def get_path(self, **kwaargs) -> str:
        return self.value.format(**kwaargs)


# Service class for performing archive operations. Meant to work against the
# underlying StorageService
class ArchiveService(object):

    """
    The root level of the archive. In s3 terms,
    this would be the name of the bucket
    """

    root = None

    """
    Region where the storage is located.
    """
    region = None

    """
    A hash key of the repo for internal storage
    """
    storage_hash = None

    """
    Boolean. True if enterprise, False if not.
    """
    enterprise = False

    def __init__(self, repository, bucket=None) -> None:
        if bucket is None:
            self.root = get_config("services", "minio", "bucket", default="archive")
        else:
            self.root = bucket
        self.storage = get_storage_client()
        log.debug("Getting archive hash")
        self.storage_hash = self.get_archive_hash(repository)

    def get_now(self) -> datetime:
        return datetime.now()

    """
    Accessor for underlying StorageService. You typically shouldn't need
    this for anything.
    """

    def storage_client(self) -> BaseStorageService:
        return self.storage

    """
    Generates a hash key from repo specific information.
    Provides slight obfuscation of data in minio storage
    """

    @classmethod
    def get_archive_hash(cls, repository) -> str:
        _hash = md5()
        hash_key = get_config("services", "minio", "hash_key")
        val = "".join(
            map(
                str,
                (
                    repository.repoid,
                    repository.service,
                    repository.service_id,
                    hash_key,
                ),
            )
        ).encode()
        _hash.update(val)
        return b16encode(_hash.digest()).decode()

    """
    Grabs path from storage, adds data to path object
    writes back to path, overwriting the original contents
    """

    def update_archive(self, path, data) -> None:
        self.storage.append_to_file(self.root, path, data)

    """
    Writes a generic file to the archive -- it's typically recommended to
    not use this in lieu of the convenience methods write_raw_upload and
    write_chunks
    """

    def write_file(self, path, data, reduced_redundancy=False, gzipped=False) -> None:
        self.storage.write_file(
            self.root,
            path,
            data,
            reduced_redundancy=reduced_redundancy,
            gzipped=gzipped,
        )

    """
    Convenience write method, writes a raw upload to a destination.
    Returns the path it writes.
    """

    def write_raw_upload(self, commit_sha, report_id, data, gzipped=False) -> str:
        # create a custom report path for a raw upload.
        # write the file.
        path = "/".join(
            (
                "v4/raw",
                self.get_now().strftime("%Y-%m-%d"),
                self.storage_hash,
                commit_sha,
                "%s.txt" % report_id,
            )
        )

        self.write_file(path, data, gzipped=gzipped)

        return path

    def write_computed_comparison(self, comparison, data) -> str:
        path = MinioEndpoints.computed_comparison.get_path(
            version="v4", repo_hash=self.storage_hash, comparison_id=comparison.id,
        )
        self.write_file(path, json.dumps(data))
        return path

    def write_profiling_collection_result(self, version_identifier, data):
        location = uuid4().hex
        path = MinioEndpoints.profiling_collection.get_path(
            version="v4",
            repo_hash=self.storage_hash,
            profiling_commit_id=version_identifier,
            location=location,
        )

        self.write_file(path, data)
        return path

    def write_profiling_summary_result(self, version_identifier, data):
        location = f"{uuid4().hex}.txt"
        path = MinioEndpoints.profiling_summary.get_path(
            version="v4",
            repo_hash=self.storage_hash,
            profiling_commit_id=version_identifier,
            location=location,
        )

        self.write_file(path, data)
        return path

    def write_profiling_normalization_result(self, version_identifier, data):
        location = f"{uuid4().hex}.txt"
        path = MinioEndpoints.profiling_normalization.get_path(
            version="v4",
            repo_hash=self.storage_hash,
            profiling_commit_id=version_identifier,
            location=location,
        )
        self.write_file(path, data)
        return path

    """
    Convenience method to write a chunks.txt file to storage.
    """

    def write_chunks(self, commit_sha, data) -> str:
        path = MinioEndpoints.chunks.get_path(
            version="v4", repo_hash=self.storage_hash, commitid=commit_sha
        )

        self.write_file(path, data)
        return path

    """
    Generic method to read a file from the archive
    """

    def read_file(self, path) -> bytes:
        with metrics.timer("services.archive.read_file") as t:
            contents = self.storage.read_file(self.root, path)
        log.debug(
            "Downloaded file", extra=dict(timing_ms=t.ms, content_len=len(contents))
        )
        return contents

    """
    Generic method to delete a file from the archive.
    """

    def delete_file(self, path) -> None:
        self.storage.delete_file(self.root, path)

    """
    Deletes an entire repository's contents
    """

    def delete_repo_files(self) -> int:
        path = "v4/repos/{}".format(self.storage_hash)
        objects = self.storage.list_folder_contents(self.root, path)
        results = self.storage.delete_files(self.root, [obj["name"] for obj in objects])
        return len(results)

    """
    Convenience method to read a chunks file from the archive.
    """

    def read_chunks(self, commit_sha) -> str:
        path = MinioEndpoints.chunks.get_path(
            version="v4", repo_hash=self.storage_hash, commitid=commit_sha
        )

        return self.read_file(path).decode(errors="replace")

    """
    Delete a chunk file from the archive
    """

    def delete_chunk_from_archive(self, commit_sha) -> None:
        path = "v4/repos/{}/commits/{}/chunks.txt".format(self.storage_hash, commit_sha)

        self.delete_file(path)<|MERGE_RESOLUTION|>--- conflicted
+++ resolved
@@ -1,15 +1,10 @@
 import logging
-<<<<<<< HEAD
+
 import json
-from uuid import uuid4
-from datetime import datetime
-from hashlib import md5
-=======
->>>>>>> 182c52b9
+
 from base64 import b16encode
 from datetime import datetime
 from enum import Enum
-from hashlib import md5
 from typing import Any
 from uuid import uuid4
 
@@ -27,11 +22,8 @@
     profiling_summary = "{version}/repos/{repo_hash}/profilingsummaries/{profiling_commit_id}/{location}"
     raw = "v4/raw/{date}/{repo_hash}/{commit_sha}/{reportid}.txt"
     profiling_collection = "{version}/repos/{repo_hash}/profilingcollections/{profiling_commit_id}/{location}"
-<<<<<<< HEAD
     computed_comparison = "{version}/repos/{repo_hash}/comparisons/{comparison_id}.json"
-=======
     profiling_normalization = "{version}/repos/{repo_hash}/profilingnormalizations/{profiling_commit_id}/{location}"
->>>>>>> 182c52b9
 
     def get_path(self, **kwaargs) -> str:
         return self.value.format(**kwaargs)
