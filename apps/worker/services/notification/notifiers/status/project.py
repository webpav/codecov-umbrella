--- conflicted
+++ resolved
@@ -28,46 +28,10 @@
 
     context = "project"
 
-<<<<<<< HEAD
     @property
     def notification_type(self) -> Notification:
         return Notification.status_project
 
-    def _get_project_status(self, comparison) -> Tuple[str, str]:
-        threshold = Decimal(self.notifier_yaml_settings.get("threshold") or "0.0")
-        if self.notifier_yaml_settings.get("target") not in ("auto", None):
-            head_coverage = Decimal(comparison.head.report.totals.coverage)
-            target_coverage = Decimal(
-                str(self.notifier_yaml_settings.get("target")).replace("%", "")
-            )
-            state = (
-                "success"
-                if ((head_coverage + threshold) >= target_coverage)
-                else "failure"
-            )
-            head_coverage_str = round_number(self.current_yaml, head_coverage)
-            expected_coverage_str = round_number(self.current_yaml, target_coverage)
-            message = f"{head_coverage_str}% (target {expected_coverage_str}%)"
-            return (state, message)
-        if comparison.base.report is None:
-            state = self.notifier_yaml_settings.get("if_not_found", "success")
-            message = "No report found to compare against"
-            return (state, message)
-        target_coverage = Decimal(comparison.base.report.totals.coverage)
-        head_coverage = Decimal(comparison.head.report.totals.coverage)
-        head_coverage_rounded = round_number(self.current_yaml, head_coverage)
-        if head_coverage == target_coverage:
-            state = "success"
-            message = f"{head_coverage_rounded}% remains the same compared to {comparison.base.commit.commitid[:7]}"
-        state = "success" if head_coverage + threshold >= target_coverage else "failure"
-        change_coverage = round_number(
-            self.current_yaml, head_coverage - target_coverage
-        )
-        message = f"{head_coverage_rounded}% (+{change_coverage}%) compared to {comparison.base.commit.commitid[:7]}"
-        return (state, message)
-
-=======
->>>>>>> 5c5c495f
     async def build_payload(self, comparison: Comparison):
         state, message = self.get_project_status(comparison)
         if self.should_use_upgrade_decoration():
