from base64 import b64encode
from decimal import Decimal
from itertools import starmap
import logging

from shared.helpers.yaml import walk
from shared.reports.resources import Report

from helpers.reports import get_totals_from_file_in_reports
from services.comparison.overlays import OverlayType
from services.notification.notifiers.mixins.message.helpers import (
    diff_to_string,
    ellipsis,
    escape_markdown,
    make_metrics,
    should_message_be_compact,
    sort_by_importance,
)
from services.urls import get_commit_url_from_commit_sha, get_pull_graph_url
from services.yaml.reader import round_number

log = logging.getLogger(__name__)


def get_section_class_from_layout_name(layout_name):
    if layout_name.startswith("flag"):
        return FlagSectionWriter
    if layout_name == "diff":
        return DiffSectionWriter
    if layout_name.startswith(("files", "tree")):
        return FileSectionWriter
    if layout_name == "reach":
        return ReachSectionWriter
    if layout_name == "footer":
        return FooterSectionWriter
    if layout_name == "betaprofiling":
        return ImpactedEntrypointsSectionWriter
    if layout_name == "announcements":
        return AnnouncementSectionWriter
    if layout_name == "newfooter":
        return NewFooterSectionWriter
<<<<<<< HEAD
    if layout_name == "newheader":
        return NewHeaderSectionWriter
    if layout_name == "header":
        return HeaderSectionWriter
=======
>>>>>>> 369004c6
    return None


class BaseSectionWriter(object):
    def __init__(self, repository, layout, show_complexity, settings, current_yaml):
        self.repository = repository
        self.layout = layout
        self.show_complexity = show_complexity
        self.settings = settings
        self.current_yaml = current_yaml

    @property
    def name(self):
        return self.__class__.__name__

    async def write_section(self, *args, **kwargs):
        return [i async for i in self.do_write_section(*args, **kwargs)]


class NullSectionWriter(BaseSectionWriter):
    async def write_section(*args, **kwargs):
        return []


class NewFooterSectionWriter(BaseSectionWriter):
    async def do_write_section(self, comparison, diff, changes, links):
        repo_service = comparison.repository_service.service
        yield ("")
        yield (
            "[:umbrella: View full report at Codecov]({0}?src=pr&el=continue).   ".format(
                links["pull"]
            )
        )
        yield (
            ":loudspeaker: Do you have feedback about the report comment? [Let us know in this issue]({0}).".format(
                "https://github.com/codecov/Codecov-user-feedback/issues/8"
                if repo_service == "github"
                else "https://gitlab.com/codecov-open-source/codecov-user-feedback/-/issues/4"
            )
        )


class NewHeaderSectionWriter(BaseSectionWriter):
    async def do_write_section(self, comparison, diff, changes, links):
        yaml = self.current_yaml
        base_report = comparison.base.report
        head_report = comparison.head.report
        pull = comparison.pull
        pull_dict = comparison.enriched_pull.provider_pull
        repo_service = comparison.repository_service.service

        change = (
            Decimal(head_report.totals.coverage) - Decimal(base_report.totals.coverage)
            if base_report and head_report
            else Decimal(0)
        )

        if base_report and head_report:
            yield (
                "Base: **{base_coverage_rounded}**% // Head: **{head_coverage_rounded}**% // {message}{coverage}{emoji}".format(
                    base_coverage_rounded=round_number(
                        yaml, Decimal(base_report.totals.coverage)
                    ),
                    head_coverage_rounded=round_number(
                        yaml, Decimal(head_report.totals.coverage)
                    ),
                    message=(
                        "Increases project coverage"
                        if change > 0
                        else "No change to project coverage"
                        if change == 0
                        else "Decreases project coverage"
                    ),
                    coverage=(
                        " by **`{sign}{cov}%`**".format(
                            cov=round_number(yaml, abs(change)),
                            sign="+" if change > 0 else "-" if change < 0 else "",
                        )
                        if change != 0
                        else ""
                    ),
                    emoji=" :tada:"
                    if change > 0
                    else " :thumbsup:"
                    if change == 0
                    else " :warning:",
                )
            )

            yield (
                "> Coverage data is based on head [(`{commitid_head}`)]({links[pull]}?src=pr&el=desc) compared to base [(`{commitid_base}`)]({links[base]}?el=desc).".format(
                    pull=pull.pullid,
                    base=pull_dict["base"]["branch"],
                    commitid_head=comparison.head.commit.commitid[:7],
                    commitid_base=comparison.base.commit.commitid[:7],
                    links=links,
                )
            )
        else:
            yield (
                "> :exclamation: No coverage uploaded for {request_type} {what} (`{branch}@{commit}`). [Click here to learn what that means](https://docs.codecov.io/docs/error-reference#section-missing-{what}-commit).".format(
                    what="base" if not base_report else "head",
                    branch=pull_dict["base" if not base_report else "head"]["branch"],
                    commit=pull_dict["base" if not base_report else "head"]["commitid"][
                        :7
                    ],
                    request_type="merge request"
                    if repo_service == "gitlab"
                    else "pull request",
                )
            )

        diff_totals = head_report.apply_diff(diff)
        if diff_totals and diff_totals.coverage is not None:
            yield (
                "> Patch coverage: {percentage}% of modified lines in {request_type} are covered.".format(
                    percentage=round_number(yaml, Decimal(diff_totals.coverage)),
                    request_type="merge request"
                    if repo_service == "gitlab"
                    else "pull request",
                )
            )
        else:
            yield "> Patch has no changes to coverable lines."

        if (
            comparison.enriched_pull.provider_pull is not None
            and comparison.head.commit.commitid
            != comparison.enriched_pull.provider_pull["head"]["commitid"]
        ):
            # Temporary log so we understand when this happens
            log.info(
                "Notifying user that current head and pull head differ",
                extra=dict(
                    repoid=comparison.head.commit.repoid,
                    commit=comparison.head.commit.commitid,
                    pull_head=comparison.enriched_pull.provider_pull["head"][
                        "commitid"
                    ],
                ),
            )
            yield ("")
            yield (
                "> :exclamation: Current head {current_head} differs from pull request most recent head {pull_head}. Consider uploading reports for the commit {pull_head} to get more accurate results".format(
                    pull_head=comparison.enriched_pull.provider_pull["head"][
                        "commitid"
                    ][:7],
                    current_head=comparison.head.commit.commitid[:7],
                )
            )

        if self.settings.get("show_critical_paths"):
            all_potentially_affected_critical_files = set(
                (diff["files"] if diff else {}).keys()
            ) | set(c.path for c in changes or [])
            overlay = comparison.get_overlay(OverlayType.line_execution_count)
            files_in_critical = set(
                overlay.search_files_for_critical_changes(
                    all_potentially_affected_critical_files
                )
            )
            if files_in_critical:
                yield ("")
                yield (
                    "Changes have been made to critical files, which contain lines commonly executed in production"
                )

        is_compact_message = should_message_be_compact(comparison, self.settings)
        if is_compact_message:
            yield ("")
            yield ("<details><summary>Details</summary>\n")


class HeaderSectionWriter(BaseSectionWriter):
    async def do_write_section(self, comparison, diff, changes, links):
        yaml = self.current_yaml
        base_report = comparison.base.report
        head_report = comparison.head.report
        pull = comparison.pull
        pull_dict = comparison.enriched_pull.provider_pull

        change = (
            Decimal(head_report.totals.coverage) - Decimal(base_report.totals.coverage)
            if base_report and head_report
            else Decimal(0)
        )

        if head_report and base_report:
            yield (
                "> Merging [#{pull}]({links[pull]}?src=pr&el=desc) ({commitid_head}) into [{base}]({links[base]}?el=desc) ({commitid_base}) will **{message}** coverage{coverage}.".format(
                    pull=pull.pullid,
                    base=pull_dict["base"]["branch"],
                    commitid_head=comparison.head.commit.commitid[:7],
                    commitid_base=comparison.base.commit.commitid[:7],
                    # ternary operator, see https://stackoverflow.com/questions/394809/does-python-have-a-ternary-conditional-operator
                    message={False: "decrease", "na": "not change", True: "increase"}[
                        (change > 0) if change != 0 else "na"
                    ],
                    coverage={
                        True: " by `{0}%`".format(round_number(yaml, abs(change))),
                        False: "",
                    }[(change != 0)],
                    links=links,
                )
            )
        else:
            yield (
                "> :exclamation: No coverage uploaded for pull request {what} (`{branch}@{commit}`). [Click here to learn what that means](https://docs.codecov.io/docs/error-reference#section-missing-{what}-commit).".format(
                    what="base" if not base_report else "head",
                    branch=pull_dict["base" if not base_report else "head"]["branch"],
                    commit=pull_dict["base" if not base_report else "head"]["commitid"][
                        :7
                    ],
                )
            )

        diff_totals = head_report.apply_diff(diff)
        if diff_totals and diff_totals.coverage is not None:
            yield (
                "> The diff coverage is `{0}%`.".format(
                    round_number(yaml, Decimal(diff_totals.coverage))
                )
            )
        else:
            yield "> The diff coverage is `n/a`."

        if (
            comparison.enriched_pull.provider_pull is not None
            and comparison.head.commit.commitid
            != comparison.enriched_pull.provider_pull["head"]["commitid"]
        ):
            # Temporary log so we understand when this happens
            log.info(
                "Notifying user that current head and pull head differ",
                extra=dict(
                    repoid=comparison.head.commit.repoid,
                    commit=comparison.head.commit.commitid,
                    pull_head=comparison.enriched_pull.provider_pull["head"][
                        "commitid"
                    ],
                ),
            )
            yield ("")
            yield (
                "> :exclamation: Current head {current_head} differs from pull request most recent head {pull_head}. Consider uploading reports for the commit {pull_head} to get more accurate results".format(
                    pull_head=comparison.enriched_pull.provider_pull["head"][
                        "commitid"
                    ][:7],
                    current_head=comparison.head.commit.commitid[:7],
                )
            )

        if self.settings.get("show_critical_paths"):
            all_potentially_affected_critical_files = set(
                (diff["files"] if diff else {}).keys()
            ) | set(c.path for c in changes or [])
            overlay = comparison.get_overlay(OverlayType.line_execution_count)
            files_in_critical = set(
                overlay.search_files_for_critical_changes(
                    all_potentially_affected_critical_files
                )
            )
            if files_in_critical:
                yield ("")
                yield (
                    "Changes have been made to critical files, which contain lines commonly executed in production"
                )

        is_compact_message = should_message_be_compact(comparison, self.settings)
        if is_compact_message:
            yield ("")
            yield ("<details><summary>Details</summary>\n")


class AnnouncementSectionWriter(BaseSectionWriter):
    async def do_write_section(*args, **kwargs):
        yield ":mega: Codecov can now indicate which changes are the most critical in Pull Requests. [Learn more](https://about.codecov.io/product/feature/runtime-insights/)"


class ImpactedEntrypointsSectionWriter(BaseSectionWriter):
    async def do_write_section(self, comparison, diff, changes, links):
        overlay = comparison.get_overlay(OverlayType.line_execution_count)
        impacted_endpoints = await overlay.find_impacted_endpoints()
        if impacted_endpoints:
            yield "| Related Entrypoints |"
            yield "|---|"
            for endpoint in impacted_endpoints:
                yield (f"|{endpoint['group_name']}|")
        elif impacted_endpoints is not None:
            yield "This change has been scanned for critical changes"


class FooterSectionWriter(BaseSectionWriter):
    async def do_write_section(self, comparison, diff, changes, links):
        pull_dict = comparison.enriched_pull.provider_pull
        yield ("------")
        yield ("")
        yield (
            "[Continue to review full report at Codecov]({0}?src=pr&el=continue).".format(
                links["pull"]
            )
        )
        yield (
            "> **Legend** - [Click here to learn more](https://docs.codecov.io/docs/codecov-delta)"
        )
        yield (
            "> `\u0394 = absolute <relative> (impact)`, `\xF8 = not affected`, `? = missing data`"
        )
        yield (
            "> Powered by [Codecov]({pull}?src=pr&el=footer). Last update [{base}...{head}]({pull}?src=pr&el=lastupdated). Read the [comment docs]({comment}).".format(
                pull=links["pull"],
                base=pull_dict["base"]["commitid"][:7],
                head=pull_dict["head"]["commitid"][:7],
                comment="https://docs.codecov.io/docs/pull-request-comments",
            )
        )


class ReachSectionWriter(BaseSectionWriter):
    async def do_write_section(self, comparison, diff, changes, links):
        pull = comparison.enriched_pull.database_pull
        yield (
            "[![Impacted file tree graph]({})]({}?src=pr&el=tree)".format(
                get_pull_graph_url(
                    pull,
                    "tree.svg",
                    width=650,
                    height=150,
                    src="pr",
                    token=pull.repository.image_token,
                ),
                links["pull"],
            )
        )


class DiffSectionWriter(BaseSectionWriter):
    async def do_write_section(self, comparison, diff, changes, links):
        base_report = comparison.base.report
        head_report = comparison.head.report
        if base_report is None:
            base_report = Report()
        pull_dict = comparison.enriched_pull.provider_pull
        pull = comparison.enriched_pull.database_pull
        yield ("```diff")
        lines = diff_to_string(
            self.current_yaml,
            pull_dict["base"]["branch"],  # important because base may be null
            base_report.totals if base_report else None,
            "#%s" % pull.pullid,
            head_report.totals,
        )
        for li in lines:
            yield (li)
        yield ("```")


class FileSectionWriter(BaseSectionWriter):
    async def do_write_section(self, comparison, diff, changes, links):
        # create list of files changed in diff
        base_report = comparison.base.report
        head_report = comparison.head.report
        if base_report is None:
            base_report = Report()
        files_in_diff = [
            (
                _diff["type"],
                path,
                make_metrics(
                    get_totals_from_file_in_reports(base_report, path) or False,
                    get_totals_from_file_in_reports(head_report, path) or False,
                    _diff["totals"],
                    self.show_complexity,
                    self.current_yaml,
                ),
                Decimal(_diff["totals"].coverage)
                if _diff["totals"].coverage is not None
                else None,
            )
            for path, _diff in (diff["files"] if diff else {}).items()
            if _diff.get("totals")
        ]
        if files_in_diff or changes:
            table_header = (
                "| Coverage \u0394 |"
                + (" Complexity \u0394 |" if self.show_complexity else "")
                + " |"
            )
            table_layout = "|---|---|---|" + ("---|" if self.show_complexity else "")
            # add table headers
            yield (
                "| [Impacted Files]({0}?src=pr&el=tree) {1}".format(
                    links["pull"], table_header
                )
            )
            yield (table_layout)

            # get limit of results to show
            limit = int(self.layout.split(":")[1] if ":" in self.layout else 10)
            mentioned = []
            files_in_critical = set()
            if self.settings.get("show_critical_paths", False):
                all_files = set(f[1] for f in files_in_diff or []) | set(
                    c.path for c in changes or []
                )
                overlay = comparison.get_overlay(OverlayType.line_execution_count)
                files_in_critical = set(
                    overlay.search_files_for_critical_changes(all_files)
                )

            def tree_cell(typ, path, metrics, _=None):
                if path not in mentioned:
                    # mentioned: for files that are in diff and changes
                    mentioned.append(path)
                    return "| {rm}[{path}]({compare}/diff?src=pr&el=tree#diff-{hash}){rm}{file_tags} {metrics}".format(
                        rm="~~" if typ == "deleted" else "",
                        path=escape_markdown(ellipsis(path, 50, False)),
                        compare=links["pull"],
                        hash=b64encode(path.encode()).decode(),
                        metrics=metrics,
                        file_tags=" **Critical**" if path in files_in_critical else "",
                    )

            # add to comment
            for line in starmap(
                tree_cell,
                sorted(files_in_diff, key=lambda a: a[3] or Decimal("0"))[:limit],
            ):
                yield (line)

            # reduce limit
            limit = limit - len(files_in_diff)

            # append changes
            if limit > 0 and changes:
                most_important_changes = sort_by_importance(changes)[:limit]
                for change in most_important_changes:
                    celled = tree_cell(
                        "changed",
                        change.path,
                        make_metrics(
                            get_totals_from_file_in_reports(base_report, change.path)
                            or False,
                            get_totals_from_file_in_reports(head_report, change.path)
                            or False,
                            None,
                            self.show_complexity,
                            self.current_yaml,
                        ),
                    )
                    yield (celled)

            remaining = len(changes or []) - limit
            if remaining > 0:
                yield (
                    "| ... and [{n} more]({href}/diff?src=pr&el=tree-more) | |".format(
                        n=remaining, href=links["pull"]
                    )
                )


class FlagSectionWriter(BaseSectionWriter):
    async def do_write_section(self, comparison, diff, changes, links):
        # flags
        base_report = comparison.base.report
        head_report = comparison.head.report
        if base_report is None:
            base_report = Report()
        base_flags = base_report.flags if base_report else {}
        head_flags = head_report.flags if head_report else {}
        missing_flags = set(base_flags.keys()) - set(head_flags.keys())
        flags = []

        show_carriedforward_flags = self.settings.get("show_carryforward_flags", False)
        for name, flag in head_flags.items():
            if (show_carriedforward_flags is True) or (  # Include all flags
                show_carriedforward_flags is False
                and flag.carriedforward
                is False  # Only include flags without carriedforward coverage
            ):
                flags.append(
                    {
                        "name": name,
                        "before": get_totals_from_file_in_reports(base_flags, name),
                        "after": flag.totals,
                        "diff": flag.apply_diff(diff)
                        if walk(diff, ("files",))
                        else None,
                        "carriedforward": flag.carriedforward,
                        "carriedforward_from": flag.carriedforward_from,
                    }
                )

        for flag in missing_flags:
            flags.append(
                {
                    "name": flag,
                    "before": base_flags[flag],
                    "after": None,
                    "diff": None,
                    "carriedforward": False,
                    "carriedforward_from": None,
                }
            )

        # TODO: get icons working
        # flag_icon_url = ""
        # carriedforward_flag_icon_url = ""

        if flags:
            # Even if "show_carryforward_flags" is true, we don't want to show that column if there isn't actually carriedforward coverage,
            # so figure out if we actually have any carriedforward coverage to show
            has_carriedforward_flags = any(
                flag["carriedforward"] is True
                for flag in flags  # If "show_carryforward_flags" yaml setting is set to false there won't be any flags in this list with carriedforward coverage.
            )

            table_header = (
                "| Coverage \u0394 |"
                + (" Complexity \u0394 |" if self.show_complexity else "")
                + " |"
                + (" *Carryforward flag |" if has_carriedforward_flags else "")
            )
            table_layout = (
                "|---|---|---|"
                + ("---|" if self.show_complexity else "")
                + ("---|" if has_carriedforward_flags else "")
            )

            yield ("| Flag " + table_header)
            yield (table_layout)
            for flag in sorted(flags, key=lambda f: f["name"]):
                carriedforward, carriedforward_from = (
                    flag["carriedforward"],
                    flag["carriedforward_from"],
                )
                # Format the message for the "carriedforward" column, if the flag was carried forward
                if carriedforward is True:
                    # The "from <link to parent commit>" text will only appear if we actually know which commit we carried forward from
                    carriedforward_from_url = (
                        get_commit_url_from_commit_sha(
                            self.repository, carriedforward_from
                        )
                        if carriedforward_from
                        else ""
                    )

                    carriedforward_message = (
                        " Carriedforward"
                        + (
                            f" from [{carriedforward_from[:7]}]({carriedforward_from_url})"
                            if carriedforward_from and carriedforward_from_url
                            else ""
                        )
                        + " |"
                    )
                else:
                    carriedforward_message = " |" if has_carriedforward_flags else ""

                yield (
                    "| {name} {metrics}{cf}".format(
                        name=flag["name"],
                        metrics=make_metrics(
                            flag["before"],
                            flag["after"],
                            flag["diff"],
                            self.show_complexity,
                            self.current_yaml,
                        ),
                        cf=carriedforward_message,
                    )
                )

            if has_carriedforward_flags and show_carriedforward_flags:
                yield ("")
                yield (
                    "*This pull request uses carry forward flags. [Click here](https://docs.codecov.io/docs/carryforward-flags) to find out more."
                )
            elif not show_carriedforward_flags:
                yield ("")
                yield (
                    "Flags with carried forward coverage won't be shown. [Click here](https://docs.codecov.io/docs/carryforward-flags#carryforward-flags-in-the-pull-request-comment) to find out more."
                )<|MERGE_RESOLUTION|>--- conflicted
+++ resolved
@@ -39,13 +39,11 @@
         return AnnouncementSectionWriter
     if layout_name == "newfooter":
         return NewFooterSectionWriter
-<<<<<<< HEAD
     if layout_name == "newheader":
         return NewHeaderSectionWriter
     if layout_name == "header":
         return HeaderSectionWriter
-=======
->>>>>>> 369004c6
+
     return None
 
 
