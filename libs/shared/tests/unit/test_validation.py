import re
import os
from base64 import b64encode

import pytest
from schema import SchemaError
from mock import patch

from tests.base import BaseTestCase
from shared.config import get_config, ConfigHelper
from shared.validation.yaml import (
    LayoutStructure,
    validate_yaml,
    PathPatternSchemaField,
    CoverageRangeSchemaField,
    PercentSchemaField,
    CustomFixPathSchemaField,
    pre_process_yaml,
    UserGivenSecret,
)
from shared.validation.exceptions import InvalidYamlException
from shared.validation.helpers import (
    determine_path_pattern_type,
    translate_glob_to_regex,
)


class TestPathPatternSchemaField(BaseTestCase):
    def test_simple_path_structure_no_star(self):
        ps = PathPatternSchemaField()
        res = ps.validate("a/b")
        compiled = re.compile(res)
        assert compiled.match("a/b") is not None
        assert compiled.match("a/b/file_1.py") is not None
        assert compiled.match("c/a/b") is None
        assert compiled.match("a/path/b") is None
        assert compiled.match("a/path/path2/b") is None

    def test_simple_path_structure_regex(self):
        ps = PathPatternSchemaField()
        res = ps.validate("[a-z]+/test_.*")
        compiled = re.compile(res)
        assert compiled.match("perro/test_folder.py") is not None
        assert compiled.match("cachorro/test_folder.py") is not None
        assert compiled.match("cachorro/tes_folder.py") is None
        assert compiled.match("cachorro/what/test_folder.py") is None
        assert compiled.match("[/a/b") is None

    def test_simple_path_structure_one_star_end(self):
        ps = PathPatternSchemaField()
        res = ps.validate("tests/*")
        compiled = re.compile(res)
        assert compiled.match("tests/file_1.py") is not None
        assert compiled.match("tests/testeststsetetesetsfile_2.py") is not None
        assert compiled.match("tests/deep/file_1.py") is None

    def test_simple_path_structure_one_star(self):
        ps = PathPatternSchemaField()
        res = ps.validate("a/*/b")
        compiled = re.compile(res)
        assert compiled.match("a/path/b") is not None
        assert compiled.match("a/path/b/file_2.py") is not None
        assert compiled.match("a/path/b/more_path/some_file.py") is not None
        assert compiled.match("a/b") is None
        assert compiled.match("a/path/path2/b") is None

    def test_simple_path_structure_negative(self):
        ps = PathPatternSchemaField()
        res = ps.validate("!path/to/folder")
        assert res.startswith("!")
        compiled = re.compile(res[1:])
        # Check the negatives, we want `path/to/folder` files to match so we refuse them later
        assert compiled.match("path/to/folder") is not None
        assert compiled.match("path/to/folder/file_2.py") is not None
        assert compiled.match("path/to/folder/more_path/some_file.py") is not None
        assert compiled.match("a/b") is None
        assert compiled.match("path/folder") is None

    def test_simple_path_structure_double_star(self):
        ps = PathPatternSchemaField()
        res = ps.validate("a/**/b")
        compiled = re.compile(res)
        assert compiled.match("a/path/b") is not None
        assert compiled.match("a/path/b/some_file.py") is not None
        assert compiled.match("a/path/b/more_path/some_file.py") is not None
        assert compiled.match("a/path/path2/b") is not None
        assert compiled.match("a/path/path2/b/some_file.py") is not None
        assert compiled.match("a/path/path2/b/more_path/some_file.py") is not None
        assert compiled.match("a/c") is None

    def test_path_with_leading_period_slash(self):
        ps = PathPatternSchemaField()
        res = ps.validate("./src/register-test-globals.ts")
        compiled = re.compile(res)
        assert compiled.match("src/register-test-globals.ts") is not None
        second_res = ps.validate("./test/*.cc")
        second_compiled = re.compile(second_res)
        assert second_compiled.match("test/test_SW_Markov.cc") is not None

    def test_star_dot_star_pattern(self):
        ps = PathPatternSchemaField()
        res = ps.validate("test/**/*.*")
        compiled = re.compile(res)
        assert compiled.match("test/unit/presenters/goal_sparkline_test.rb") is not None

    def test_double_star_end(self):
        user_input = "Snapshots/**"
        ps = PathPatternSchemaField()
        res = ps.validate(user_input)
        compiled = re.compile(res)
        assert compiled.match("Snapshots/Snapshots/ViewController.swift") is not None


class TestLayoutStructure(BaseTestCase):
    def test_simple_layout(self):
        schema = LayoutStructure()
        result = "reach, diff, flags, files, footer"
        expected_result = "reach, diff, flags, files, footer"
        assert expected_result == schema.validate(result)

    def test_simple_layout_with_number(self):
        schema = LayoutStructure()
        result = "reach, diff, flags, files:10, footer"
        expected_result = "reach, diff, flags, files:10, footer"
        assert expected_result == schema.validate(result)

    def test_simple_layout_with_improper_number(self):
        schema = LayoutStructure()
        result = "reach, diff, flags, files:twenty, footer"
        with pytest.raises(SchemaError) as exc:
            schema.validate(result)
        assert exc.value.code == "Improper pattern for value on layout: files:twenty"

    def test_simple_layout_bad_name(self):
        schema = LayoutStructure()
        result = "reach, diff, flags, love, files, footer"
        with pytest.raises(SchemaError) as exc:
            schema.validate(result)
        assert exc.value.code == "Unexpected values on layout: love"


class TestCoverageRangeSchemaField(BaseTestCase):
    def test_simple_coverage_range(self):
        crsf = CoverageRangeSchemaField()
        assert crsf.validate([80, 90]) == [80.0, 90.0]
        assert crsf.validate("80..90") == [80.0, 90.0]
        assert crsf.validate("80...90") == [80.0, 90.0]
        assert crsf.validate("80...100") == [80.0, 100.0]
        invalid_cases = [
            "80....90",
            "80.90",
            "90..80",
            "90..80..50",
            "infinity...90",
            "80...?90",
            "80...101",
            "-80...90",
            "80...9f0",
            ["arroba", 90],
            [10, 20, 30],
            [10, 20, 30],
            ["infinity", 90],
        ]
        for invalid in invalid_cases:
            with pytest.raises(SchemaError):
                crsf.validate(invalid)


class TestPercentSchemaField(BaseTestCase):
    def test_simple_coverage_range(self):
        crsf = PercentSchemaField()
        assert crsf.validate(80) == 80.0
        assert crsf.validate(80.0) == 80.0
        assert crsf.validate("80%") == 80.0
        assert crsf.validate("80") == 80.0
        assert crsf.validate("0") == 0.0
        assert crsf.validate("150%") == 150.0
        with pytest.raises(SchemaError):
            crsf.validate("nana")
        with pytest.raises(SchemaError):
            crsf.validate("%80")
        with pytest.raises(SchemaError):
            crsf.validate("8%0%")
        with pytest.raises(SchemaError):
            crsf.validate("infinity")
        with pytest.raises(SchemaError):
            crsf.validate("nan")


class TestPatternTypeDetermination(BaseTestCase):
    def test_determine_path_pattern_type(self):
        assert determine_path_pattern_type("path/to/folder") == "path_prefix"
        assert determine_path_pattern_type("path/*/folder") == "glob"
        assert determine_path_pattern_type("path/**/folder") == "glob"
        assert determine_path_pattern_type("path/.*/folder") == "regex"
        assert determine_path_pattern_type("path/[a-z]*/folder") == "regex"
        assert determine_path_pattern_type("*/[a-z]*/folder") == "glob"
        assert determine_path_pattern_type("before/test-*::after/") == "glob"


class TestPreprocess(BaseTestCase):
    def test_preprocess_empty(self):
        user_input = {}
        expected_result = {}
        pre_process_yaml(user_input)
        assert expected_result == user_input

    def test_preprocess_none_in_fields(self):
        user_input = {"codecov": None}
        expected_result = {"codecov": None}
        pre_process_yaml(user_input)
        assert expected_result == user_input

    def test_preprocess_bot_none(self):
        user_input = {"codecov": {"bot": None}}
        expected_result = {"codecov": {"bot": None}}
        pre_process_yaml(user_input)
        assert expected_result == user_input


class TestUserYamlValidation(BaseTestCase):
    def test_empty_case(self):
        user_input = {}
        expected_result = {}
        assert validate_yaml(user_input) == expected_result

    def test_simple_case(self):
        value = "github/11934774/154468867/https://hooks.slack.com/services/first_key/BE7FWCVHV/dkbfscprianc7wrb"
        encoded_value = UserGivenSecret.encode(value)
        user_input = {
            "coverage": {
                "precision": 2,
                "round": "down",
                "range": "70...100",
                "status": {
                    "project": {
                        "custom_project": {
                            "carryforward_behavior": "exclude",
                            "flag_coverage_not_uploaded_behavior": "exclude",
                        }
                    },
                    "patch": True,
                    "changes": False,
                    "default_rules": {
                        "carryforward_behavior": "pass",
                        "flag_coverage_not_uploaded_behavior": "pass",
                    },
                },
                "notify": {"irc": {"user_given_title": {"password": encoded_value}}},
            },
            "codecov": {"notify": {"require_ci_to_pass": True}},
            "comment": {
                "behavior": "default",
                "layout": "header, diff",
                "require_changes": False,
                "show_carryforward_flags": False,
            },
            "parsers": {
                "gcov": {
                    "branch_detection": {
                        "conditional": True,
                        "loop": True,
                        "macro": False,
                        "method": False,
                    }
                }
            },
        }
        expected_result = {
            "coverage": {
                "precision": 2,
                "round": "down",
                "range": [70, 100],
                "status": {
                    "project": {
                        "custom_project": {
                            "carryforward_behavior": "exclude",
                            "flag_coverage_not_uploaded_behavior": "exclude",
                        }
                    },
                    "patch": True,
                    "changes": False,
                    "default_rules": {
                        "carryforward_behavior": "pass",
                        "flag_coverage_not_uploaded_behavior": "pass",
                    },
                },
                "notify": {"irc": {"user_given_title": {"password": encoded_value}}},
            },
            "codecov": {"notify": {}, "require_ci_to_pass": True},
            "comment": {
                "behavior": "default",
                "layout": "header, diff",
                "require_changes": False,
                "show_carryforward_flags": False,
            },
            "parsers": {
                "gcov": {
                    "branch_detection": {
                        "conditional": True,
                        "loop": True,
                        "macro": False,
                        "method": False,
                    }
                }
            },
        }
        assert validate_yaml(user_input) == expected_result

    def test_negative_notify_after_n_builds(self):
        user_input = {"codecov": {"notify": {"after_n_builds": -1}}}
        with pytest.raises(InvalidYamlException) as exc:
            validate_yaml(user_input)
        exception = exc.value
        assert exception.error_location == "Path: codecov->notify->after_n_builds"

    def test_positive_notify_after_n_builds(self):
        user_input = {"codecov": {"notify": {"after_n_builds": 1}}}
        res = validate_yaml(user_input)
        assert res == {"codecov": {"notify": {"after_n_builds": 1}}}

    def test_negative_comments_after_n_builds(self):
        user_input = {"comment": {"after_n_builds": -1}}
        with pytest.raises(InvalidYamlException) as exc:
            validate_yaml(user_input)
        exception = exc.value
        assert exception.error_location == "Path: comment->after_n_builds"

    def test_invalid_yaml_case(self):
        user_input = {
            "coverage": {
                "round": "down",
                "precision": 2,
                "range": "70...100",
                "status": {"project": {"base": "auto", "aa": True}},
            },
            "ignore": ["Pods/.*",],
        }
        with pytest.raises(InvalidYamlException) as exc:
            validate_yaml(user_input)
        assert exc.value.error_location == "Path: coverage->status->project->base"

    def test_yaml_with_status_case(self):
        user_input = {
            "coverage": {
                "round": "down",
                "precision": 2,
                "range": "70...100",
                "status": {"project": {"default": {"base": "auto",}}},
            },
            "ignore": ["Pods/.*",],
        }
        expected_result = {
            "coverage": {
                "round": "down",
                "precision": 2,
                "range": [70.0, 100.0],
                "status": {"project": {"default": {"base": "auto",}}},
            },
            "ignore": ["Pods/.*"],
<<<<<<< HEAD
=======
        }
        result = validate_yaml(user_input)
        assert result == expected_result

    def test_yaml_with_flag_management(self):
        user_input = {
            "flag_management": {
                "default_rules": {
                    "carryforward": True,
                    "statuses": [
                        {
                            "type": "project",
                            "name_prefix": "healthcare",
                            "threshold": 80,
                        }
                    ],
                },
                "individual_flags": [
                    {
                        "name": "flag_banana",
                        "statuses": [
                            {
                                "type": "patch",
                                "name_prefix": "alliance",
                                "flag_coverage_not_uploaded_behavior": "include",
                            }
                        ],
                    }
                ],
            }
        }
        expected_result = {
            "flag_management": {
                "individual_flags": [
                    {
                        "name": "flag_banana",
                        "statuses": [
                            {
                                "type": "patch",
                                "name_prefix": "alliance",
                                "flag_coverage_not_uploaded_behavior": "include",
                            }
                        ],
                    }
                ],
                "default_rules": {
                    "carryforward": True,
                    "statuses": [
                        {
                            "type": "project",
                            "name_prefix": "healthcare",
                            "threshold": 80.0,
                        }
                    ],
                },
            }
>>>>>>> c1f6e382
        }
        result = validate_yaml(user_input)
        assert result == expected_result

<<<<<<< HEAD
    def test_yaml_with_flag_management(self):
        user_input = {
            "flag_management": {
                "default_rules": {
                    "carryforward": True,
                    "statuses": [
                        {
                            "type": "project",
                            "name_prefix": "healthcare",
                            "threshold": 80,
                        }
                    ],
                },
                "individual_flags": [
                    {
                        "name": "flag_banana",
                        "statuses": [
                            {
                                "type": "patch",
                                "name_prefix": "alliance",
                                "flag_coverage_not_uploaded_behavior": "include",
                            }
                        ],
                    }
                ],
            }
        }
        expected_result = {
            "flag_management": {
                "individual_flags": [
                    {
                        "name": "flag_banana",
                        "statuses": [
                            {
                                "type": "patch",
                                "name_prefix": "alliance",
                                "flag_coverage_not_uploaded_behavior": "include",
                            }
                        ],
                    }
                ],
                "default_rules": {
                    "carryforward": True,
                    "statuses": [
                        {
                            "type": "project",
                            "name_prefix": "healthcare",
                            "threshold": 80.0,
                        }
                    ],
                },
            }
        }
        result = validate_yaml(user_input)
        assert result == expected_result

=======
>>>>>>> c1f6e382
    def test_yaml_with_flag_management_statuses_with_flags(self):
        user_input = {
            "flag_management": {
                "default_rules": {
                    "carryforward": True,
                    "statuses": [
                        {
                            "type": "project",
                            "name_prefix": "healthcare",
                            "threshold": 80,
                            "flags": ["hahaha"],
                        }
                    ],
                },
                "individual_flags": [
                    {
                        "name": "flag_banana",
                        "statuses": [
                            {
                                "type": "patch",
                                "name_prefix": "alliance",
                                "flag_coverage_not_uploaded_behavior": "include",
                            }
                        ],
                    }
                ],
            }
        }
        with pytest.raises(InvalidYamlException) as exc:
            validate_yaml(user_input)
        assert (
            exc.value.error_location == "Path: flag_management->default_rules->statuses"
        )

    def test_show_secret_case(self):
        value = "github/11934774/154468867/https://hooks.slack.com/services/first_key/BE7FWCVHV/dkbfscprianc7wrb"
        encoded_value = UserGivenSecret.encode(value)
        user_input = {
            "coverage": {
                "round": "down",
                "precision": 2,
                "range": [70.0, 100.0],
                "status": {"project": {"default": {"base": "auto",}}},
                "notify": {"irc": {"user_given_title": {"password": encoded_value}}},
            },
            "ignore": ["Pods/.*",],
        }
        expected_result = {
            "coverage": {
                "round": "down",
                "precision": 2,
                "range": [70.0, 100.0],
                "status": {"project": {"default": {"base": "auto",}}},
                "notify": {
                    "irc": {
                        "user_given_title": {
                            "password": "https://hooks.slack.com/services/first_key/BE7FWCVHV/dkbfscprianc7wrb"
                        }
                    }
                },
            },
            "ignore": ["Pods/.*",],
        }
        result = validate_yaml(user_input, show_secrets=True)
        assert result == expected_result

    def test_github_checks(self):
        user_input = {"github_checks": True}
        expected_result = {"github_checks": True}
        assert validate_yaml(user_input) == expected_result
        user_input = {"github_checks": {"annotations": False}}
        expected_result = {"github_checks": {"annotations": False}}
        assert validate_yaml(user_input) == expected_result

    def test_required_fields(self):
        # Valid beause it has all required sub-fields
        user_input = {
            "parsers": {
                "gcov": {
                    "branch_detection": {
                        "conditional": True,
                        "loop": True,
                        "method": False,
                        "macro": False,
                    }
                }
            }
        }
        expected_result = {
            "parsers": {
                "gcov": {
                    "branch_detection": {
                        "conditional": True,
                        "loop": True,
                        "method": False,
                        "macro": False,
                    }
                }
            }
        }
        assert validate_yaml(user_input) == expected_result

        # Invalid because it only specifies one sub-field but all are required
        with pytest.raises(InvalidYamlException) as exc:
            user_input = {
                "parsers": {"gcov": {"branch_detection": {"conditional": True}}}
            }
            validate_yaml(user_input)
        assert exc.value.error_location == "Path: parsers->gcov->branch_detection"

    def test_new_schema_exception_handling(self, mocker):
        # raise an exception during new schema validation
        mocker.patch(
            "shared.validation.yaml.get_new_schema",
            return_value=mocker.MagicMock(side_effect=TypeError()),
        )

        # call should complete successfully and not raise any errors when handlin the exception
        assert validate_yaml({}) == {}


class TestGlobToRegexTranslation(BaseTestCase):
    def test_translate_glob_to_regex(self):
        assert re.compile(translate_glob_to_regex("a")).match("a") is not None
        assert re.compile(translate_glob_to_regex("[abc]*")).match("a") is None
        assert re.compile(translate_glob_to_regex("[abc]*")).match("ab") is not None
        assert re.compile(translate_glob_to_regex("[abc]")).match("d") is None
        assert re.compile(translate_glob_to_regex("[a-c]")).match("b") is not None


class TestCustomFixPathSchemaField(BaseTestCase):
    def test_custom_fixpath(self):
        cfpsf = CustomFixPathSchemaField()
        res = cfpsf.validate("a::b")
        assert res == "^a::b"

    def test_custom_fixpath_removal(self):
        cfpsf = CustomFixPathSchemaField()
        res = cfpsf.validate("a/::")
        assert res == "a/::"

    def test_custom_fixpath_removal_no_slashes(self):
        cfpsf = CustomFixPathSchemaField()
        res = cfpsf.validate("a::")
        assert res == "a::"

    def test_custom_fixpath_addition(self):
        cfpsf = CustomFixPathSchemaField()
        res = cfpsf.validate("::b")
        assert res == "::b"

    def test_custom_fixpath_regex(self):
        cfpsf = CustomFixPathSchemaField()
        res = cfpsf.validate("path-*::b")
        assert res == r"(?s:path\-[^\/]+)::b"

    def test_custom_fixpath_docs_example(self):
        cfpsf = CustomFixPathSchemaField()
        res = cfpsf.validate("before/tests-*::after/")
        assert res == r"(?s:before/tests\-[^\/]+)::after/"

    def test_custom_fixpath_invalid_input(self):
        cfpsf = CustomFixPathSchemaField()
        # No "::" separator
        with pytest.raises(SchemaError):
            cfpsf.validate("beforeafter")


class TestUserGivenSecret(BaseTestCase):
    def test_simple_user_given_secret(self):
        value = "github/11934774/154468867/https://hooks.slack.com/services/first_key/BE7FWCVHV/dkbfscprianc7wrb"
        encoded_value = UserGivenSecret.encode(value)
        ugs = UserGivenSecret(show_secret=True)
        assert ugs.validate(value) == value
        assert (
            ugs.validate(encoded_value)
            == "https://hooks.slack.com/services/first_key/BE7FWCVHV/dkbfscprianc7wrb"
        )

    def test_pseudosecret_user_given_secret(self):
        value = "secret:arriba"
        ugs = UserGivenSecret(show_secret=True)
        assert ugs.validate(value) == value

    def test_b64encoded_pseudosecret_user_given_secret(self):
        encoded_value = b64encode("arriba".encode())
        value = b"secret:" + encoded_value
        value = value.decode()
        ugs = UserGivenSecret(show_secret=True)
        assert ugs.validate(value) == value

    def test_simple_user_dont_show_secret(self):
        value = "github/11934774/154468867/https://hooks.slack.com/services/first_key/BE7FWCVHV/dkbfscprianc7wrb"
        encoded_value = UserGivenSecret.encode(value)
        ugs = UserGivenSecret(show_secret=False)
        assert ugs.validate(value) == value
        assert ugs.validate(encoded_value) == encoded_value


class TestValidationConfig(object):
    def test_validate_default_config_yaml(self, mocker):
        mocker.patch.dict(os.environ, {}, clear=True)
        mocker.patch.object(
            ConfigHelper, "load_yaml_file", side_effect=FileNotFoundError()
        )
        this_config = ConfigHelper()
        mocker.patch("shared.config._get_config_instance", return_value=this_config)
        expected_result = {
            "codecov": {"require_ci_to_pass": True},
            "coverage": {
                "precision": 2,
                "round": "down",
                "range": [70.0, 100.0],
                "status": {
                    "project": True,
                    "patch": True,
                    "changes": False,
                    "default_rules": {"flag_coverage_not_uploaded_behavior": "include"},
                },
            },
            "comment": {
                "layout": "reach,diff,flags,tree,reach",
                "behavior": "default",
                "show_carryforward_flags": False,
            },
            "github_checks": {"annotations": True},
        }
        res = validate_yaml(get_config("site", default={}), show_secrets=True)
        assert res == expected_result<|MERGE_RESOLUTION|>--- conflicted
+++ resolved
@@ -357,129 +357,10 @@
                 "range": [70.0, 100.0],
                 "status": {"project": {"default": {"base": "auto",}}},
             },
-            "ignore": ["Pods/.*"],
-<<<<<<< HEAD
-=======
         }
         result = validate_yaml(user_input)
         assert result == expected_result
 
-    def test_yaml_with_flag_management(self):
-        user_input = {
-            "flag_management": {
-                "default_rules": {
-                    "carryforward": True,
-                    "statuses": [
-                        {
-                            "type": "project",
-                            "name_prefix": "healthcare",
-                            "threshold": 80,
-                        }
-                    ],
-                },
-                "individual_flags": [
-                    {
-                        "name": "flag_banana",
-                        "statuses": [
-                            {
-                                "type": "patch",
-                                "name_prefix": "alliance",
-                                "flag_coverage_not_uploaded_behavior": "include",
-                            }
-                        ],
-                    }
-                ],
-            }
-        }
-        expected_result = {
-            "flag_management": {
-                "individual_flags": [
-                    {
-                        "name": "flag_banana",
-                        "statuses": [
-                            {
-                                "type": "patch",
-                                "name_prefix": "alliance",
-                                "flag_coverage_not_uploaded_behavior": "include",
-                            }
-                        ],
-                    }
-                ],
-                "default_rules": {
-                    "carryforward": True,
-                    "statuses": [
-                        {
-                            "type": "project",
-                            "name_prefix": "healthcare",
-                            "threshold": 80.0,
-                        }
-                    ],
-                },
-            }
->>>>>>> c1f6e382
-        }
-        result = validate_yaml(user_input)
-        assert result == expected_result
-
-<<<<<<< HEAD
-    def test_yaml_with_flag_management(self):
-        user_input = {
-            "flag_management": {
-                "default_rules": {
-                    "carryforward": True,
-                    "statuses": [
-                        {
-                            "type": "project",
-                            "name_prefix": "healthcare",
-                            "threshold": 80,
-                        }
-                    ],
-                },
-                "individual_flags": [
-                    {
-                        "name": "flag_banana",
-                        "statuses": [
-                            {
-                                "type": "patch",
-                                "name_prefix": "alliance",
-                                "flag_coverage_not_uploaded_behavior": "include",
-                            }
-                        ],
-                    }
-                ],
-            }
-        }
-        expected_result = {
-            "flag_management": {
-                "individual_flags": [
-                    {
-                        "name": "flag_banana",
-                        "statuses": [
-                            {
-                                "type": "patch",
-                                "name_prefix": "alliance",
-                                "flag_coverage_not_uploaded_behavior": "include",
-                            }
-                        ],
-                    }
-                ],
-                "default_rules": {
-                    "carryforward": True,
-                    "statuses": [
-                        {
-                            "type": "project",
-                            "name_prefix": "healthcare",
-                            "threshold": 80.0,
-                        }
-                    ],
-                },
-            }
-        }
-        result = validate_yaml(user_input)
-        assert result == expected_result
-
-=======
->>>>>>> c1f6e382
     def test_yaml_with_flag_management_statuses_with_flags(self):
         user_input = {
             "flag_management": {
