--- conflicted
+++ resolved
@@ -40,11 +40,7 @@
         assert instance.get_token_by_type(TokenType.comment) == {"key": "token"}
         assert instance.get_token_by_type(TokenType.status) == {"key": "token"}
 
-<<<<<<< HEAD
-    def test_diff_to_json(self):
-=======
     def test_diff_to_json_no_newline(self):
->>>>>>> 81f9fb31
         instance = TorngitBaseAdapter()
         diff = textwrap.dedent(
             """
@@ -52,19 +48,11 @@
             index 8695aedf2b..e0d2b1e89d 100644
             --- a/test/file.txt
             +++ b/test/file.txt
-<<<<<<< HEAD
-            @@ -2,3 +2,3 @@
-             first line
-            -before\u2028
-            +after\u2028
-             last line
-=======
             @@ -1 +1 @@
             -before
             \\ No newline at end of file
             +after
             \\ No newline at end of file
->>>>>>> 81f9fb31
             """
         )
 
@@ -75,7 +63,42 @@
                     "before": None,
                     "segments": [
                         {
-<<<<<<< HEAD
+                            "header": ["1", "", "1", ""],
+                            "lines": ["-before", "+after"],
+                        }
+                    ],
+                    "stats": {
+                        "added": 1,
+                        "removed": 1,
+                    },
+                    "type": "modified",
+                }
+            }
+        }
+
+    def test_diff_to_json_unicode_line_separator(self):
+        instance = TorngitBaseAdapter()
+        diff = textwrap.dedent(
+            """
+            diff --git a/test/file.txt b/test/file.txt
+            index 8695aedf2b..e0d2b1e89d 100644
+            --- a/test/file.txt
+            +++ b/test/file.txt
+            @@ -2,3 +2,3 @@
+             first line
+            -before\u2028
+            +after\u2028
+             last line
+            """
+        )
+
+        res = instance.diff_to_json(diff)
+        assert res == {
+            "files": {
+                "test/file.txt": {
+                    "before": None,
+                    "segments": [
+                        {
                             "header": ["2", "3", "2", "3"],
                             "lines": [
                                 " first line",
@@ -83,10 +106,6 @@
                                 "+after\u2028",
                                 " last line",
                             ],
-=======
-                            "header": ["1", "", "1", ""],
-                            "lines": ["-before", "+after"],
->>>>>>> 81f9fb31
                         }
                     ],
                     "stats": {
